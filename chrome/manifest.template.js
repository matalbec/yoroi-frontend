--- conflicted
+++ resolved
@@ -61,14 +61,6 @@
     background: {
       page: 'background.html',
     },
-<<<<<<< HEAD
-  ],
-  web_accessible_resources: [
-    'main_window.html/',
-    'main_window.html'
-  ]
-});
-=======
     permissions: [
       'storage',
       '*://connect.trezor.io/*',
@@ -128,5 +120,4 @@
   manifest.browser_action.default_icon = nightlyIcons;
 
   return manifest;
-}
->>>>>>> 0e9a2f82
+}