// sets up RPC communication with the connector + access check/request functions
const initialInject = `
var connectRequests = [];

window.addEventListener("message", function(event) {
    if (event.data.type == "connector_connected") {
        if (event.data.err !== undefined) {
            connectRequests.forEach(promise => promise.reject(event.data.err));
        } else {
            connectRequests.forEach(promise => promise.resolve(event.data.success));
        }
    }
});

function ergo_request_read_access() {
    return new Promise(function(resolve, reject) {
        window.postMessage({
            type: "connector_connect_request/ergo",
        }, location.origin);
        connectRequests.push({ resolve: resolve, reject: reject });
    });
}

function ergo_check_read_access() {
    if (typeof ergo !== "undefined") {
        return ergo._ergo_rpc_call("ping", []);
    } else {
        return Promise.resolve(false);
    }
}

function cardano_request_read_access() {
    return new Promise(function(resolve, reject) {
        window.postMessage({
            type: "connector_connect_request/cardano",
        }, location.origin);
        connectRequests.push({ resolve: resolve, reject: reject });
    });
}

// @todo
function cardano_check_read_access() {
    if (typeof cardano !== "undefined") {
        return cardano._cardano_rpc_call("ping", []);
    } else {
        return Promise.resolve(false);
    }
}
`

// client-facing ergo object API
const ergoApiInject = `
// RPC set-up
var ergoRpcUid = 0;
var ergoRpcResolver = new Map();

window.addEventListener("message", function(event) {
    if (event.data.type == "connector_rpc_response" && event.data.protocol === "ergo") {
        console.log("page received from connector: " + JSON.stringify(event.data) + " with source = " + event.source + " and origin = " + event.origin);
        const rpcPromise = ergoRpcResolver.get(event.data.uid);
        if (rpcPromise !== undefined) {
            const ret = event.data.return;
            if (ret.err !== undefined) {
                rpcPromise.reject(ret.err);
            } else {
                rpcPromise.resolve(ret.ok);
            }
        }
    }
});

class ErgoAPI {
    get_balance(token_id = 'ERG') {
        return this._ergo_rpc_call("get_balance", [token_id]);
    }

    get_utxos(amount = undefined, token_id = 'ERG', paginate = undefined) {
        return this._ergo_rpc_call("get_utxos", [amount, token_id, paginate]);
    }

    get_used_addresses(paginate = undefined) {
        return this._ergo_rpc_call("get_used_addresses", [paginate]);
    }

    get_unused_addresses() {
        return this._ergo_rpc_call("get_unused_addresses", []);
    }

    get_change_address() {
        return this._ergo_rpc_call("get_change_address", []);
    }

    sign_tx(tx) {
        return this._ergo_rpc_call("sign_tx", [tx]);
    }

    sign_tx_input(tx, index) {
        return this._ergo_rpc_call("sign_tx_input", [tx, index]);
    }

    // This is unsupported by current version of Yoroi
    // and the details of it are not finalized yet in the EIP-012
    // dApp bridge spec.
    // sign_data(addr, message) {
    //     return this._ergo_rpc_call("sign_data", [addr, message]);
    // }

    submit_tx(tx) {
        return this._ergo_rpc_call("submit_tx", [tx]);
    }

    _ergo_rpc_call(func, params) {
        return new Promise(function(resolve, reject) {
            window.postMessage({
                type: "connector_rpc_request",
                protocol: "ergo",
                uid: ergoRpcUid,
                function: func,
                params: params
            }, location.origin);
            console.log("ergoRpcUid = " + ergoRpcUid);
            ergoRpcResolver.set(ergoRpcUid, { resolve: resolve, reject: reject });
            ergoRpcUid += 1;
        });
    }
}

const ergo = Object.freeze(new ErgoAPI());
`

const cardanoApiInject = `

// RPC setup
var cardanoRpcUid = 0;
var cardanoRpcResolver = new Map();

window.addEventListener("message", function(event) {
    if (event.data.type == "connector_rpc_response" && event.data.protocol === "cardano") {
        console.log("page received from connector: " + JSON.stringify(event.data) + " with source = " + event.source + " and origin = " + event.origin);
        const rpcPromise = cardanoRpcResolver.get(event.data.uid);
        if (rpcPromise !== undefined) {
            const ret = event.data.return;
            if (ret.err !== undefined) {
                rpcPromise.reject(ret.err);
            } else {
                rpcPromise.resolve(ret.ok);
            }
        }
    }
});

class CardanoAPI {
    constructor(){
        this.initTimestamp = Date.now()
    }

    getInitTimestamp(){
        return this.initTimestamp
    }

    get_balance(token_id = 'ADA') {
        return this._cardano_rpc_call("get_balance", [token_id]);
    }

    _cardano_rpc_call(func, params) {
        return new Promise(function(resolve, reject) {
            window.postMessage({
                type: "connector_rpc_request",
                protocol: "cardano",
                uid: cardanoRpcUid,
                function: func,
                params: params
            }, location.origin);
            console.log("cardanoRpcUid = " + cardanoRpcUid);
            cardanoRpcResolver.set(cardanoRpcUid, { resolve: resolve, reject: reject });
            cardanoRpcUid += 1;
        });
    }
}

const cardano = Object.freeze(new CardanoAPI())
`

const API_INTERNAL_ERROR = -2;
const API_REFUSED = -3;

function injectIntoPage(code) {
    try {
        const container = document.head || document.documentElement;
        const scriptTag = document.createElement('script');
        scriptTag.setAttribute("async", "false");
        scriptTag.textContent = code;
        container.insertBefore(scriptTag, container.children[0]);
        container.removeChild(scriptTag);
        console.log("injection succeeded");
        return true;
    } catch (e) {
        console.log("injection failed: " + e);
        return false;
    }
}

function shouldInject() {
    const documentElement = document.documentElement.nodeName
    const docElemCheck = documentElement ? documentElement.toLowerCase() === 'html' : true;
    const { docType } = window.document;
    const docTypeCheck = docType ? docType.name === 'html' : true;
    return docElemCheck && docTypeCheck;
}

/**
 * We can't get the favicon using the Chrome extension API
 * because getting the favicon for the current tab requires the "tabs" permission
 * which we don't use in the connector
 * So instead, we use this heuristic
 */
function getFavicon(url) {
    let faviconURL = '';
    // sometimes the favicon is specified at the top of the HTML
    const favicon = document.querySelector("link[rel~='icon']");
    if(favicon) {
        faviconURL = favicon.href;
    } else {
        // if not in the HTML, check the domain root
        faviconURL = `${url}/favicon.ico`;
    }
    return faviconURL;
}

let yoroiPort = null;
let ergoApiInjected = false;
let cardanoApiInjected = false;

function disconnectWallet() {
    yoroiPort = null;
    window.dispatchEvent(new Event("ergo_wallet_disconnected"));
}

function createYoroiPort() {
    // events from Yoroi
    yoroiPort = chrome.runtime.connect(extensionId);
    yoroiPort.onMessage.addListener(message => {
        // alert("content script message: " + JSON.stringify(message));
        if (message.type === "connector_rpc_response") {
            window.postMessage(message, location.origin);
        } else if (message.type === "yoroi_connect_response/ergo") {
            if (message.success) {
                if (!ergoApiInjected) {
                    // inject full API here
                    if (injectIntoPage(ergoApiInject)) {
                        ergoApiInjected = true;
                    } else {
                        console.error()
                        window.postMessage({
                            type: "connector_connected",
                            err: {
                                code: API_INTERNAL_ERROR,
                                info: "failed to inject Ergo API"
                            }
                        }, location.origin);
                    }
                }
            }
            window.postMessage({
                type: "connector_connected",
                success: message.success
            }, location.origin);
        } else if (message.type === "yoroi_connect_response/cardano") {
            if (message.success) {
                if (!cardanoApiInjected) {
                    // inject full API here
                    if (injectIntoPage(cardanoApiInject)) {
                        cardanoApiInjected = true;
                    } else {
                        console.error()
                        window.postMessage({
                            type: "connector_connected",
                            err: {
                                code: API_INTERNAL_ERROR,
                                info: "failed to inject Cardano API"
                            }
                        }, location.origin);
                    }
                }
            }
            window.postMessage({
                type: "connector_connected",
                success: message.success
            }, location.origin);
        }
    });

    yoroiPort.onDisconnect.addListener(event => {
        disconnectWallet();
    });
}

if (shouldInject()) {
    console.log(`content script injected into ${location.hostname}`);
    injectIntoPage(initialInject);

    // events from page (injected code)
    window.addEventListener("message", function(event) {
        if (event.data.type === "connector_rpc_request") {
            console.log("connector received from page: " + JSON.stringify(event.data) + " with source = " + event.source + " and origin = " + event.origin);
            if (yoroiPort) {
                try {
                    yoroiPort.postMessage(event.data);
                    return;
                } catch (e) {
                    console.error(`Could not send RPC to Yoroi: ${e}`);
                    window.postMessage({
                        type: "connector_rpc_response",
                        uid: event.data.uid,
                        return: {
                            err: {
                                code: API_INTERNAL_ERROR,
                                info: `Could not send RPC to Yoroi: ${e}`
                            }
                        }
                    }, location.origin);
                }
            } else {
                window.postMessage({
                    type: "connector_rpc_response",
                    uid: event.data.uid,
                    return: {
                        err: {
                            code: API_REFUSED,
                            info: 'Wallet disconnected'
                        }
                    }
                }, location.origin);
            }
<<<<<<< HEAD
        } else if (event.data.type == "connector_connect_request" || event.data.type == 'yoroi_connect_request/cardano') {
            if ((ergoApiInjected || cardanoApiInjected) && yoroiPort) {
=======
        } else if (event.data.type === "connector_connect_request/ergo") {
            if (ergoApiInjected && yoroiPort) {
                // we can skip communication - API injected + hasn't been disconnected
                window.postMessage({
                    type: "connector_connected",
                    success: true
                }, location.origin);
            } else {
                if (yoroiPort == null) {
                    createYoroiPort();
                }

                // note: content scripts are subject to the same CORS policy as the website they are embedded in
                // but since we are querying the website this script is injected into, it should be fine
                convertImgToBase64(getFavicon(location.origin))
                    .then(imgBase64Url => {
                        yoroiPort.postMessage({
                            imgBase64Url,
                            type: "yoroi_connect_request/ergo",
                            url: location.hostname
                        });
                    });
            }
        } else if (event.data.type === "connector_connect_request/cardano") {
            if (cardanoApiInjected && yoroiPort) {
>>>>>>> f1193d66
                // we can skip communication - API injected + hasn't been disconnected
                window.postMessage({
                    type: "connector_connected",
                    success: true
                }, location.origin);
            } else {
                if (yoroiPort == null) {
                    createYoroiPort();
                }
                let type = 'yoroi_connect_request'
                if (event.data.type == 'yoroi_connect_request/cardano') type = 'yoroi_connect_request/cardano'
                // note: content scripts are subject to the same CORS policy as the website they are embedded in
                // but since we are querying the website this script is injected into, it should be fine
                convertImgToBase64(getFavicon(location.origin))
                    .then(imgBase64Url => {
                        yoroiPort.postMessage({
                            imgBase64Url,
<<<<<<< HEAD
                            type,
=======
                            type: "yoroi_connect_request/cardano",
>>>>>>> f1193d66
                            url: location.hostname
                        });
                    });
            }
        }
    });
}

/**
 * Returns a PNG base64 encoding of the favicon
 * but returns empty string if no favicon is set for the page
 */
async function convertImgToBase64(url, outputFormat) {
    // as a safety precaution, we only load the favicon if it's the same origin as the website
    // if we don't do this, we might get a CORS error anyway
    // I don't know if any websites set their favicon to external websites, so it should not be a problem
    const response = await fetch(url, {mode: 'same-origin'});
    const blob = await response.blob();

    const reader = new FileReader();
    await new Promise((resolve, reject) => {
        reader.onload = resolve;
        reader.onerror = () => resolve('');
        reader.readAsDataURL(blob);
    });
    return reader.result;
}<|MERGE_RESOLUTION|>--- conflicted
+++ resolved
@@ -332,36 +332,8 @@
                     }
                 }, location.origin);
             }
-<<<<<<< HEAD
         } else if (event.data.type == "connector_connect_request" || event.data.type == 'yoroi_connect_request/cardano') {
             if ((ergoApiInjected || cardanoApiInjected) && yoroiPort) {
-=======
-        } else if (event.data.type === "connector_connect_request/ergo") {
-            if (ergoApiInjected && yoroiPort) {
-                // we can skip communication - API injected + hasn't been disconnected
-                window.postMessage({
-                    type: "connector_connected",
-                    success: true
-                }, location.origin);
-            } else {
-                if (yoroiPort == null) {
-                    createYoroiPort();
-                }
-
-                // note: content scripts are subject to the same CORS policy as the website they are embedded in
-                // but since we are querying the website this script is injected into, it should be fine
-                convertImgToBase64(getFavicon(location.origin))
-                    .then(imgBase64Url => {
-                        yoroiPort.postMessage({
-                            imgBase64Url,
-                            type: "yoroi_connect_request/ergo",
-                            url: location.hostname
-                        });
-                    });
-            }
-        } else if (event.data.type === "connector_connect_request/cardano") {
-            if (cardanoApiInjected && yoroiPort) {
->>>>>>> f1193d66
                 // we can skip communication - API injected + hasn't been disconnected
                 window.postMessage({
                     type: "connector_connected",
@@ -379,11 +351,7 @@
                     .then(imgBase64Url => {
                         yoroiPort.postMessage({
                             imgBase64Url,
-<<<<<<< HEAD
                             type,
-=======
-                            type: "yoroi_connect_request/cardano",
->>>>>>> f1193d66
                             url: location.hostname
                         });
                     });
