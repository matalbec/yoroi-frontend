// @flow
import { Component } from 'react';
import { observer } from 'mobx-react';
import { computed } from 'mobx';
import type { Node } from 'react';
import type { InjectedOrGenerated } from '../../types/injectedPropsType';
import { PublicDeriver } from '../../api/ada/lib/storage/models/PublicDeriver/index';
import {
  MultiToken,
} from '../../api/common/lib/MultiToken';
import type { TokenInfoMap } from '../../stores/toplevel/TokenInfoStore';
import type { TokenRow } from '../../api/ada/lib/storage/database/primitives/tables';
import { genFormatTokenAmount, genLookupOrFail, getTokenIdentifierIfExists, getTokenStrictName } from '../../stores/stateless/tokenHelpers';
import { amountWithoutZeros, truncateToken } from '../../utils/formatters';
import AssetsPage from '../../components/wallet/assets/AssetsPage';
import type { TxRequests } from '../../stores/toplevel/TransactionsStore';


export type GeneratedData = typeof WalletAssetsPage.prototype.generated;

@observer
export default class WalletAssetsPage extends Component<InjectedOrGenerated<GeneratedData>> {

  render(): Node {
    const publicDeriver = this.generated.stores.wallets.selected;
    // Guard against potential null values
    if (!publicDeriver) throw new Error(`Active wallet required for ${nameof(WalletAssetsPage)}.`);
    const spendableBalance = this.generated.stores.transactions.getBalanceRequest.result
    const getTokenInfo= genLookupOrFail(this.generated.stores.tokenInfoStore.tokenInfo)

    const assetsList = (() => {
<<<<<<< HEAD
        if (spendableBalance == null) return [];
        return [
          ...spendableBalance.nonDefaultEntries(),
        ].map(entry => ({
          entry,
          info: getTokenInfo(entry),
        })).map(token => ({
          name: truncateToken(getTokenStrictName(token.info) ?? '-'),
          id: (getTokenIdentifierIfExists(token.info) ?? '-'),
          amount: amountWithoutZeros(genFormatTokenAmount(getTokenInfo)(token.entry)),
        }));
      })();
=======
      if (spendableBalance == null) return [];
      return [
        ...spendableBalance.nonDefaultEntries(),
      ].map(entry => ({
        entry,
        info: getTokenInfo(entry),
      })).map(token => ({
        name: truncateToken(getTokenStrictName(token.info) ?? '-'),
        id: (getTokenIdentifierIfExists(token.info) ?? '-'),
        amount: genFormatTokenAmount(getTokenInfo)(token.entry)
      }));
    })();
>>>>>>> 82393ab8

    const txRequests = this.generated.stores.transactions.getTxRequests(publicDeriver);
    const assetDeposit = txRequests.requests.getAssetDepositRequest.result || null;
    const { stores } = this.generated;
    const { profile } = stores;
    const isNonZeroDeposit = !assetDeposit?.isEmpty();
    return (
      <AssetsPage
        assetsList={assetsList}
        getTokenInfo={genLookupOrFail(this.generated.stores.tokenInfoStore.tokenInfo)} 
        assetDeposit={isNonZeroDeposit ? assetDeposit : null}
        shouldHideBalance={profile.shouldHideBalance}
      />
    )
  }

  @computed get generated(): {|
    stores: {|
      tokenInfoStore: {|
        tokenInfo: TokenInfoMap,
        getDefaultTokenInfo: number => $ReadOnly<TokenRow>,
      |},
      transactions: {|
        getBalanceRequest: {|
          result: ?MultiToken,
        |},
        getTxRequests: (PublicDeriver<>) => TxRequests
      |},
      wallets: {| selected: null | PublicDeriver<> |},
      profile: {|
        shouldHideBalance: boolean,
      |},
    |}
    |} {
    if (this.props.generated !== undefined) {
      return this.props.generated;
    }
    if (this.props.stores == null) {
      throw new Error(`${nameof(WalletAssetsPage)} no way to generated props`);
    }
    const { stores } = this.props;
    return Object.freeze({
      stores: {
        wallets: {
          selected: stores.wallets.selected,
        },
        tokenInfoStore: {
          tokenInfo: stores.tokenInfoStore.tokenInfo,
          getDefaultTokenInfo: stores.tokenInfoStore.getDefaultTokenInfo,
        },
        transactions: {
          getBalanceRequest: (() => {
            if (stores.wallets.selected == null) return {
              result: undefined,
            };
            const { requests } = stores.transactions.getTxRequests(stores.wallets.selected);

            return {
              result: requests.getBalanceRequest.result,
            };
          })(),
          getTxRequests: stores.transactions.getTxRequests,
        },
        profile: {
          shouldHideBalance: stores.profile.shouldHideBalance,
        },
    } })
  }
};<|MERGE_RESOLUTION|>--- conflicted
+++ resolved
@@ -29,7 +29,6 @@
     const getTokenInfo= genLookupOrFail(this.generated.stores.tokenInfoStore.tokenInfo)
 
     const assetsList = (() => {
-<<<<<<< HEAD
         if (spendableBalance == null) return [];
         return [
           ...spendableBalance.nonDefaultEntries(),
@@ -42,20 +41,6 @@
           amount: amountWithoutZeros(genFormatTokenAmount(getTokenInfo)(token.entry)),
         }));
       })();
-=======
-      if (spendableBalance == null) return [];
-      return [
-        ...spendableBalance.nonDefaultEntries(),
-      ].map(entry => ({
-        entry,
-        info: getTokenInfo(entry),
-      })).map(token => ({
-        name: truncateToken(getTokenStrictName(token.info) ?? '-'),
-        id: (getTokenIdentifierIfExists(token.info) ?? '-'),
-        amount: genFormatTokenAmount(getTokenInfo)(token.entry)
-      }));
-    })();
->>>>>>> 82393ab8
 
     const txRequests = this.generated.stores.transactions.getTxRequests(publicDeriver);
     const assetDeposit = txRequests.requests.getAssetDepositRequest.result || null;
