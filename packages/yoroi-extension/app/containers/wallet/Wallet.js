// @flow
import React, { Component } from 'react';
import type { Node, ComponentType } from 'react';
import { observer } from 'mobx-react';
import { computed } from 'mobx';
import { intlShape, defineMessages } from 'react-intl';
import TopBarLayout from '../../components/layout/TopBarLayout';
import VerticallyCenteredLayout from '../../components/layout/VerticallyCenteredLayout';
import SidebarContainer from '../SidebarContainer';
import NavBarContainer from '../NavBarContainer';
import type { GeneratedData as SidebarContainerData } from '../SidebarContainer';
import type { GeneratedData as NavBarContainerData } from '../NavBarContainer';
import BannerContainer from '../banners/BannerContainer';
import type { GeneratedData as BannerContainerData } from '../banners/BannerContainer';
import WalletWithNavigation from '../../components/wallet/layouts/WalletWithNavigation';
import NavBarBack from '../../components/topbar/NavBarBack';
import LoadingSpinner from '../../components/widgets/LoadingSpinner';
import { ROUTES } from '../../routes-config';
import type { $npm$ReactIntl$IntlFormat } from 'react-intl';
import type { InjectedOrGenerated } from '../../types/injectedPropsType';
import { PublicDeriver } from '../../api/ada/lib/storage/models/PublicDeriver/index';
import type { WarningList } from '../../stores/toplevel/WalletSettingsStore';
import { allCategories } from '../../stores/stateless/topbarCategories';
<<<<<<< HEAD
import { withLayout } from '../../themes/context/layout';
import type { LayoutComponentMap } from '../../themes/context/layout';
import NavBarContainerRevamp from '../NavBarContainerRevamp';
import globalMessages from '../../i18n/global-messages';
import NavBarTitle from '../../components/topbar/NavBarTitle';
import SubMenu from '../../components/topbar/SubMenu';
=======
import { MultiToken } from '../../api/common/lib/MultiToken';
>>>>>>> 8c90eba7

export type GeneratedData = typeof Wallet.prototype.generated;

type Props = {|
  ...InjectedOrGenerated<GeneratedData>,
  +children: Node,
|};
type InjectedProps = {| +renderLayoutComponent: LayoutComponentMap => Node |};
type AllProps = {| ...Props, ...InjectedProps |};

const messages = defineMessages({
  backButton: {
    id: 'wallet.nav.backButton',
    defaultMessage: '!!!Back to my wallets',
  },
});

@observer
class Wallet extends Component<AllProps> {
  static contextTypes: {| intl: $npm$ReactIntl$IntlFormat |} = {
    intl: intlShape.isRequired,
  };

  componentDidMount() {
    // reroute to the default path for the wallet
    const newRoute = this.checkRoute();
    if (newRoute != null) {
      this.generated.actions.router.redirect.trigger({
        route: newRoute,
      });
    }
  }

  checkRoute(): void | string {
    // void -> this route is fine for this wallet type
    // string -> what you should be redirected to
    const publicDeriver = this.generated.stores.wallets.selected;
    if (publicDeriver == null) throw new Error(`${nameof(Wallet)} no public deriver`);

<<<<<<< HEAD
    const activeCategory = allCategories.find(category =>
      this.generated.stores.app.currentRoute.startsWith(category.route)
=======
    const spendableBalance = this.generated.stores.transactions.getBalanceRequest.result;
    const walletHasAssets = !!(spendableBalance?.nonDefaultEntries()?.length);

    const activeCategory = allCategories.find(
      category => this.generated.stores.app.currentRoute.startsWith(category.route)
>>>>>>> 8c90eba7
    );

    // if we're on a page that isn't applicable for the currently selected wallet
    // ex: a cardano-only page for an Ergo wallet
    // or no category is selected yet (wallet selected for the first time)
<<<<<<< HEAD
    if (activeCategory == null || !activeCategory.isVisible({ selected: publicDeriver })) {
      const firstValidCategory = allCategories.find(category =>
        category.isVisible({ selected: publicDeriver })
      );
=======
    const visibilityContext = { selected: publicDeriver, walletHasAssets };
    if (!activeCategory?.isVisible(visibilityContext)) {
      const firstValidCategory = allCategories
        .find(c => c.isVisible(visibilityContext));
>>>>>>> 8c90eba7
      if (firstValidCategory == null) {
        throw new Error(`Selected wallet has no valid category`);
      }
      return firstValidCategory.route;
    }
    return undefined;
  }

  navigateToWallets: string => void = destination => {
    this.generated.actions.router.goToRoute.trigger({ route: destination });
  };

  render(): Node {
    // abort rendering if the page isn't valid for this wallet
    if (this.checkRoute() != null) {
      return null;
    }
    const { intl } = this.context;
    const { wallets } = this.generated.stores;
    const { actions } = this.generated;

    if (!wallets.selected) {
      return (
        <TopBarLayout
          banner={<BannerContainer {...this.generated.BannerContainerProps} />}
          navbar={<NavBarContainer title="" {...this.generated.NavBarContainerProps} />}
          showInContainer
          showAsCard
        >
          <VerticallyCenteredLayout>
            <LoadingSpinner />
          </VerticallyCenteredLayout>
        </TopBarLayout>
      );
    }
    const selectedWallet = wallets.selected;
    const warning = this.getWarning(selectedWallet);

<<<<<<< HEAD
    const menu = (
      <SubMenu
        options={allCategories
          .filter(category => category.isVisible({ selected: selectedWallet }))
          .map(category => ({
            className: category.className,
            label: intl.formatMessage(category.label),
            route: category.route,
          }))}
        onItemClick={route => actions.router.goToRoute.trigger({ route })}
        isActiveItem={route => this.generated.stores.app.currentRoute.startsWith(route)}
      />
    );

    const sidebarContainer = <SidebarContainer {...this.generated.SidebarContainerProps} />;
    const walletClassic = (
=======
    const spendableBalance = this.generated.stores.transactions.getBalanceRequest.result
    const walletHasAssets = !!(spendableBalance?.nonDefaultEntries()?.length);
    const visibilityContext = { selected: selectedWallet, walletHasAssets };

    return (
>>>>>>> 8c90eba7
      <TopBarLayout
        banner={<BannerContainer {...this.generated.BannerContainerProps} />}
        sidebar={sidebarContainer}
        navbar={
          <NavBarContainer
            {...this.generated.NavBarContainerProps}
            title={
              <NavBarBack
                route={ROUTES.MY_WALLETS}
                onBackClick={this.navigateToWallets}
                title={intl.formatMessage(messages.backButton)}
              />
            }
          />
        }
        showInContainer
        showAsCard
      >
        {warning}
        <WalletWithNavigation
<<<<<<< HEAD
          categories={allCategories
            .filter(category => category.isVisible({ selected: selectedWallet }))
            .map(category => ({
              className: category.className,
              icon: category.icon,
              label: category.label,
              isActive: this.generated.stores.app.currentRoute.startsWith(category.route),
              onClick: () =>
                this.generated.actions.router.goToRoute.trigger({
=======
          categories={
            allCategories
              .filter(c => c.isVisible(visibilityContext))
              .map(category => ({
                className: category.className,
                icon: category.icon,
                label: category.label,
                isActive: this.generated.stores.app.currentRoute.startsWith(category.route),
                onClick: () => this.generated.actions.router.goToRoute.trigger({
>>>>>>> 8c90eba7
                  route: category.route,
                }),
            }))}
        >
          {this.props.children}
        </WalletWithNavigation>
      </TopBarLayout>
    );

    const walletRevamp = (
      <TopBarLayout
        banner={<BannerContainer {...this.generated.BannerContainerProps} />}
        sidebar={sidebarContainer}
        navbar={
          <NavBarContainerRevamp
            {...this.generated.NavBarContainerProps}
            title={<NavBarTitle title={intl.formatMessage(globalMessages.walletLabel)} />}
            menu={menu}
          />
        }
        showInContainer
        showAsCard
      >
        {warning}
        {this.props.children}
      </TopBarLayout>
    );

    return this.props.renderLayoutComponent({ CLASSIC: walletClassic, REVAMP: walletRevamp });
  }

  getWarning: (PublicDeriver<>) => void | Node = publicDeriver => {
    const warnings = this.generated.stores.walletSettings.getWalletWarnings(publicDeriver).dialogs;
    if (warnings.length === 0) {
      return undefined;
    }
    return warnings[warnings.length - 1]();
  };

  @computed get generated(): {|
    BannerContainerProps: InjectedOrGenerated<BannerContainerData>,
    NavBarContainerProps: InjectedOrGenerated<NavBarContainerData>,
    SidebarContainerProps: InjectedOrGenerated<SidebarContainerData>,
    actions: {|
      router: {|
        goToRoute: {|
          trigger: (params: {|
            publicDeriver?: null | PublicDeriver<>,
            params?: ?any,
            route: string,
          |}) => void,
        |},
        redirect: {|
          trigger: (params: {|
            params?: ?any,
            route: string,
          |}) => void,
        |},
      |},
    |},
    stores: {|
      app: {| currentRoute: string |},
      walletSettings: {|
        getWalletWarnings: (PublicDeriver<>) => WarningList,
      |},
      wallets: {| selected: null | PublicDeriver<> |},
<<<<<<< HEAD
      router: {| location: any |},
    |},
  |} {
=======
      transactions: {|
        getBalanceRequest: {|
          result: ?MultiToken,
        |},
      |},
    |}
    |} {
>>>>>>> 8c90eba7
    if (this.props.generated !== undefined) {
      return this.props.generated;
    }
    if (this.props.stores == null || this.props.actions == null) {
      throw new Error(`${nameof(Wallet)} no way to generated props`);
    }
    const { stores, actions } = this.props;
    const settingStore = this.props.stores.walletSettings;
    return Object.freeze({
      stores: {
        app: {
          currentRoute: stores.app.currentRoute,
        },
        wallets: {
          selected: stores.wallets.selected,
        },
        walletSettings: {
          getWalletWarnings: settingStore.getWalletWarnings,
        },
<<<<<<< HEAD
        router: {
          location: stores.router.location,
=======
        transactions: {
          getBalanceRequest: (() => {
            if (stores.wallets.selected == null) return {
              result: undefined,
            };
            const { requests } = stores.transactions.getTxRequests(stores.wallets.selected);

            return {
              result: requests.getBalanceRequest.result,
            };
          })(),
>>>>>>> 8c90eba7
        },
      },
      actions: {
        router: {
          goToRoute: { trigger: actions.router.goToRoute.trigger },
          redirect: { trigger: actions.router.redirect.trigger },
        },
      },
      SidebarContainerProps: ({ actions, stores }: InjectedOrGenerated<SidebarContainerData>),
      NavBarContainerProps: ({ actions, stores }: InjectedOrGenerated<NavBarContainerData>),
      BannerContainerProps: ({ actions, stores }: InjectedOrGenerated<BannerContainerData>),
    });
  }
}
export default (withLayout(Wallet): ComponentType<Props>);<|MERGE_RESOLUTION|>--- conflicted
+++ resolved
@@ -21,16 +21,13 @@
 import { PublicDeriver } from '../../api/ada/lib/storage/models/PublicDeriver/index';
 import type { WarningList } from '../../stores/toplevel/WalletSettingsStore';
 import { allCategories } from '../../stores/stateless/topbarCategories';
-<<<<<<< HEAD
+import { MultiToken } from '../../api/common/lib/MultiToken';
 import { withLayout } from '../../themes/context/layout';
 import type { LayoutComponentMap } from '../../themes/context/layout';
 import NavBarContainerRevamp from '../NavBarContainerRevamp';
 import globalMessages from '../../i18n/global-messages';
 import NavBarTitle from '../../components/topbar/NavBarTitle';
 import SubMenu from '../../components/topbar/SubMenu';
-=======
-import { MultiToken } from '../../api/common/lib/MultiToken';
->>>>>>> 8c90eba7
 
 export type GeneratedData = typeof Wallet.prototype.generated;
 
@@ -70,32 +67,20 @@
     const publicDeriver = this.generated.stores.wallets.selected;
     if (publicDeriver == null) throw new Error(`${nameof(Wallet)} no public deriver`);
 
-<<<<<<< HEAD
-    const activeCategory = allCategories.find(category =>
-      this.generated.stores.app.currentRoute.startsWith(category.route)
-=======
     const spendableBalance = this.generated.stores.transactions.getBalanceRequest.result;
     const walletHasAssets = !!(spendableBalance?.nonDefaultEntries()?.length);
 
     const activeCategory = allCategories.find(
       category => this.generated.stores.app.currentRoute.startsWith(category.route)
->>>>>>> 8c90eba7
     );
 
     // if we're on a page that isn't applicable for the currently selected wallet
     // ex: a cardano-only page for an Ergo wallet
     // or no category is selected yet (wallet selected for the first time)
-<<<<<<< HEAD
-    if (activeCategory == null || !activeCategory.isVisible({ selected: publicDeriver })) {
-      const firstValidCategory = allCategories.find(category =>
-        category.isVisible({ selected: publicDeriver })
-      );
-=======
     const visibilityContext = { selected: publicDeriver, walletHasAssets };
     if (!activeCategory?.isVisible(visibilityContext)) {
       const firstValidCategory = allCategories
         .find(c => c.isVisible(visibilityContext));
->>>>>>> 8c90eba7
       if (firstValidCategory == null) {
         throw new Error(`Selected wallet has no valid category`);
       }
@@ -134,7 +119,10 @@
     const selectedWallet = wallets.selected;
     const warning = this.getWarning(selectedWallet);
 
-<<<<<<< HEAD
+    const spendableBalance = this.generated.stores.transactions.getBalanceRequest.result
+    const walletHasAssets = !!(spendableBalance?.nonDefaultEntries()?.length);
+    const visibilityContext = { selected: selectedWallet, walletHasAssets };
+
     const menu = (
       <SubMenu
         options={allCategories
@@ -151,13 +139,6 @@
 
     const sidebarContainer = <SidebarContainer {...this.generated.SidebarContainerProps} />;
     const walletClassic = (
-=======
-    const spendableBalance = this.generated.stores.transactions.getBalanceRequest.result
-    const walletHasAssets = !!(spendableBalance?.nonDefaultEntries()?.length);
-    const visibilityContext = { selected: selectedWallet, walletHasAssets };
-
-    return (
->>>>>>> 8c90eba7
       <TopBarLayout
         banner={<BannerContainer {...this.generated.BannerContainerProps} />}
         sidebar={sidebarContainer}
@@ -178,17 +159,6 @@
       >
         {warning}
         <WalletWithNavigation
-<<<<<<< HEAD
-          categories={allCategories
-            .filter(category => category.isVisible({ selected: selectedWallet }))
-            .map(category => ({
-              className: category.className,
-              icon: category.icon,
-              label: category.label,
-              isActive: this.generated.stores.app.currentRoute.startsWith(category.route),
-              onClick: () =>
-                this.generated.actions.router.goToRoute.trigger({
-=======
           categories={
             allCategories
               .filter(c => c.isVisible(visibilityContext))
@@ -198,7 +168,6 @@
                 label: category.label,
                 isActive: this.generated.stores.app.currentRoute.startsWith(category.route),
                 onClick: () => this.generated.actions.router.goToRoute.trigger({
->>>>>>> 8c90eba7
                   route: category.route,
                 }),
             }))}
@@ -265,11 +234,7 @@
         getWalletWarnings: (PublicDeriver<>) => WarningList,
       |},
       wallets: {| selected: null | PublicDeriver<> |},
-<<<<<<< HEAD
       router: {| location: any |},
-    |},
-  |} {
-=======
       transactions: {|
         getBalanceRequest: {|
           result: ?MultiToken,
@@ -277,7 +242,6 @@
       |},
     |}
     |} {
->>>>>>> 8c90eba7
     if (this.props.generated !== undefined) {
       return this.props.generated;
     }
@@ -297,10 +261,9 @@
         walletSettings: {
           getWalletWarnings: settingStore.getWalletWarnings,
         },
-<<<<<<< HEAD
         router: {
           location: stores.router.location,
-=======
+        },
         transactions: {
           getBalanceRequest: (() => {
             if (stores.wallets.selected == null) return {
@@ -312,7 +275,6 @@
               result: requests.getBalanceRequest.result,
             };
           })(),
->>>>>>> 8c90eba7
         },
       },
       actions: {
