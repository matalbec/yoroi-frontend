--- conflicted
+++ resolved
@@ -158,13 +158,9 @@
           updateAmount={(value: ?BigNumber) => txBuilderActions.updateAmount.trigger(value)}
           updateMemo={(content: void | string) => txBuilderActions.updateMemo.trigger(content)}
           shouldSendAll={transactionBuilderStore.shouldSendAll}
-<<<<<<< HEAD
-          toggleSendAll={txBuilderActions.toggleSendAll.trigger}
           updateSendAllKeepTokens={(status: boolean) => txBuilderActions.updateSendAllKeepTokens.trigger(status)}
           shouldSendAllKeepTokens={transactionBuilderStore.shouldSendAllKeepTokens}
-=======
           updateSendAllStatus={txBuilderActions.updateSendAllStatus.trigger}
->>>>>>> 3ce7431e
           fee={transactionBuilderStore.fee}
           isCalculatingFee={transactionBuilderStore.createUnsignedTx.isExecuting}
           reset={txBuilderActions.reset.trigger}
@@ -604,12 +600,8 @@
           updateReceiver: { trigger: actions.txBuilderActions.updateReceiver.trigger },
           updateAmount: { trigger: actions.txBuilderActions.updateAmount.trigger },
           updateToken: { trigger: actions.txBuilderActions.updateToken.trigger },
-<<<<<<< HEAD
-          toggleSendAll: { trigger: actions.txBuilderActions.toggleSendAll.trigger },
           updateSendAllKeepTokens: { trigger: actions.txBuilderActions.updateSendAllKeepTokens.trigger },
-=======
           updateSendAllStatus: { trigger: actions.txBuilderActions.updateSendAllStatus.trigger },
->>>>>>> 3ce7431e
           reset: { trigger: actions.txBuilderActions.reset.trigger },
           updateMemo: { trigger: actions.txBuilderActions.updateMemo.trigger },
         },
