/* eslint-disable promise/always-return */
// @flow
import BigNumber from 'bignumber.js';
import { observable, action, runInAction, computed } from 'mobx';
import Request from '../../stores/lib/LocalizedRequest';
import Store from '../../stores/base/Store';
import type {
  PublicDeriverCache,
  ConfirmedSignData,
  ConnectingMessage,
  FailedSignData,
  SigningMessage,
  WhitelistEntry,
  ConnectedSites,
  ConnectRetrieveData,
  TxSignWindowRetrieveData,
  RemoveWalletFromWhitelistData,
  GetConnectedSitesData,
  Protocol,
  Tx,
} from '../../../chrome/extension/ergo-connector/types';
import type { ActionsMap } from '../actions/index';
import type { StoresMap } from './index';
import { LoadingWalletStates } from '../types';
import {
  getWallets
} from '../../api/common/index';
import {
  isCardanoHaskell,
  isErgo,
  getErgoBaseConfig,
} from '../../api/ada/lib/storage/database/prepackaged/networks';
import {
  asGetBalance,
  asGetPublicKey,
  asGetAllUtxos,
  asHasUtxoChains,
} from '../../api/ada/lib/storage/models/PublicDeriver/traits';
import { Bip44Wallet } from '../../api/ada/lib/storage/models/Bip44Wallet/wrapper';
import { walletChecksum, legacyWalletChecksum } from '@emurgo/cip4-js';
import type { WalletChecksum } from '@emurgo/cip4-js';
import { MultiToken } from '../../api/common/lib/MultiToken';
import { addErgoAssets } from '../../api/ergo/lib/storage/bridge/updateTransactions';
import { PublicDeriver } from '../../api/ada/lib/storage/models/PublicDeriver/index';
import type { ISignRequest } from '../../api/common/lib/transactions/ISignRequest';
import { ErgoExternalTxSignRequest } from '../../api/ergo/lib/transactions/ErgoExternalTxSignRequest';
import { RustModule } from '../../api/ada/lib/cardanoCrypto/rustLoader';
import { toRemoteUtxo } from '../../api/ergo/lib/transactions/utils';
import { mintedTokenInfo } from '../../../chrome/extension/ergo-connector/utils';
<<<<<<< HEAD
import type { CardanoConnectorSignRequest } from '../types';
import {
  asAddressedUtxo,
} from '../../api/ada/transactions/utils';

=======
import { Logger } from '../../utils/logging';
>>>>>>> 9dff4c0c

// Need to run only once - Connecting wallets
let initedConnecting = false;
function sendMsgConnect(): Promise<ConnectingMessage> {
  return new Promise((resolve, reject) => {
    if (!initedConnecting)
      window.chrome.runtime.sendMessage((
        { type: 'connect_retrieve_data' }: ConnectRetrieveData),
        response => {
          if (window.chrome.runtime.lastError) {
            // eslint-disable-next-line prefer-promise-reject-errors
            reject('Could not establish connection: connect_retrieve_data ');
          }

          resolve(response);
          initedConnecting = true;
        }
      );
  });
}

// Need to run only once - Sign Tx Confirmation
let initedSigning = false;
function sendMsgSigningTx(): Promise<SigningMessage> {
  return new Promise((resolve, reject) => {
    if (!initedSigning)
      window.chrome.runtime.sendMessage(
        ({ type: 'tx_sign_window_retrieve_data' }: TxSignWindowRetrieveData),
        response => {
          if (window.chrome.runtime.lastError) {
            // eslint-disable-next-line prefer-promise-reject-errors
            reject('Could not establish connection: connect_retrieve_data ');
          }

          resolve(response);
          initedSigning = true;
        }
      );
  });
}

function getProtocol(): Promise<Protocol> {
  return new Promise((resolve, reject) => {
      window.chrome.runtime.sendMessage(
        ({ type: 'get_protocol' }),
        response => {
          if (window.chrome.runtime.lastError) {
            // eslint-disable-next-line prefer-promise-reject-errors
            reject('Could not establish connection: get_protocol ');
          }

          resolve(response);
        }
      );
  });
}

function getConnectedSites(): Promise<ConnectedSites> {
  return new Promise((resolve, reject) => {
    if (!initedSigning)
      window.chrome.runtime.sendMessage(
        ({ type: 'get_connected_sites' }: GetConnectedSitesData),
        response => {
          if (window.chrome.runtime.lastError) {
            // eslint-disable-next-line prefer-promise-reject-errors
            reject('Could not establish connection: get_connected_sites ');
          }

          resolve(response);
        }
      );
  });
}

type GetWhitelistFunc = void => Promise<?Array<WhitelistEntry>>;
type SetWhitelistFunc = {|
  whitelist: Array<WhitelistEntry> | void,
|} => Promise<void>;

export default class ConnectorStore extends Store<StoresMap, ActionsMap> {
  @observable connectingMessage: ?ConnectingMessage = null;
  @observable whiteList: Array<WhitelistEntry> = [];

  @observable loadingWallets: $Values<typeof LoadingWalletStates> = LoadingWalletStates.IDLE;
  @observable errorWallets: string = '';
  @observable wallets: Array<PublicDeriverCache> = [];

  @observable getConnectorWhitelist: Request<
    GetWhitelistFunc
  > = new Request<GetWhitelistFunc>(
    this.api.localStorage.getWhitelist
  );
  @observable setConnectorWhitelist: Request<SetWhitelistFunc> = new Request<
    SetWhitelistFunc
  >(({ whitelist }) => this.api.localStorage.setWhitelist(whitelist));

  @observable getConnectedSites: Request<
    typeof getConnectedSites
  > = new Request<typeof getConnectedSites>(
    getConnectedSites
  );

  @observable signingMessage: ?SigningMessage = null;

  @observable adaTransaction: ?CardanoConnectorSignRequest = null;

  setup(): void {
    super.setup();
    this.actions.connector.getResponse.listen(this._getConnectingMsg);
    this.actions.connector.getConnectorWhitelist.listen(this._getConnectorWhitelist);
    this.actions.connector.updateConnectorWhitelist.listen(this._updateConnectorWhitelist);
    this.actions.connector.removeWalletFromWhitelist.listen(this._removeWalletFromWhitelist);
    this.actions.connector.confirmSignInTx.listen(this._confirmSignInTx);
    this.actions.connector.cancelSignInTx.listen(this._cancelSignInTx);
    this.actions.connector.getSigningMsg.listen(this._getSigningMsg);
    this.actions.connector.refreshActiveSites.listen(this._refreshActiveSites);
    this.actions.connector.refreshWallets.listen(this._getWallets);
    this.actions.connector.closeWindow.listen(this._closeWindow);
    this._getConnectorWhitelist();
    this._getConnectingMsg();
    this._getSigningMsg();
    this.currentConnectorWhitelist;
  }

  teardown(): void {
    super.teardown();
  }

  // ========== general ========== //
  @action
  _closeWindow() {
    window.close();
  }

  // ========== connecting wallets ========== //
  @action
  _getConnectingMsg: () => Promise<void> = async () => {
    await sendMsgConnect()
      .then(response => {
        runInAction(() => {
          this.connectingMessage = response;
        });
      })
      // eslint-disable-next-line no-console
      .catch(err => console.error(err));
  };

  @action
  _getSigningMsg: () => Promise<void> = async () => {
    await sendMsgSigningTx()
      .then(response => {
        runInAction(() => {
          this.signingMessage = response;
        });
        if (response.sign.type === 'tx/cardano') {
          this.createAdaTransaction();
        }
      })
      // eslint-disable-next-line no-console
      .catch(err => console.error(err));
  };

  @action
  _confirmSignInTx: string => void = password => {
    if (this.signingMessage == null) {
      throw new Error(`${nameof(this._confirmSignInTx)} confirming a tx but no signing message set`);
    }
    const { signingMessage } = this;
    if (signingMessage.sign.tx == null) {
      throw new Error(`${nameof(this._confirmSignInTx)} signing non-tx is not supported`);
    }
    const sendData: ConfirmedSignData = {
      type: 'sign_confirmed',
      tx: signingMessage.sign.tx,
      uid: signingMessage.sign.uid,
      tabId: signingMessage.tabId,
      pw: password,
    };
    window.chrome.runtime.sendMessage(sendData);
    this._closeWindow();
  };
  @action
  _cancelSignInTx: void => void = () => {
    if (this.signingMessage == null) {
      throw new Error(`${nameof(this._confirmSignInTx)} confirming a tx but no signing message set`);
    }
    const { signingMessage } = this;
    const sendData: FailedSignData = {
      type: 'sign_rejected',
      uid: signingMessage.sign.uid,
      tabId: signingMessage.tabId,
    };
    window.chrome.runtime.sendMessage(sendData);
    this._closeWindow();
  };

  // ========== wallets info ========== //
  @action
  _getWallets: void => Promise<void> = async () => {
    runInAction(() => {
      this.loadingWallets = LoadingWalletStates.PENDING;
      this.errorWallets = '';
    });

    const persistentDb = this.stores.loading.getDatabase();
    if (persistentDb == null) {
      throw new Error(`${nameof(this._getWallets)} db not loaded. Should never happen`);
    }
    try {
      const wallets = await getWallets({ db: persistentDb });
      const protocol = await getProtocol().then(res => res)
      const protocolFilter = (wallet) => protocol.type === 'ergo'
        ? isErgo(wallet.getParent().getNetworkInfo())
        : !isErgo(wallet.getParent().getNetworkInfo())
      const filteredWallets = wallets
      .filter(wallet => protocolFilter(wallet));

      if (this.signingMessage?.sign.type !== 'tx/cardano') {
        await this._getTxAssets(filteredWallets);
      }

      const result = [];
      for (const currentWallet of filteredWallets) {
        const conceptualInfo = await currentWallet.getParent().getFullConceptualWalletInfo();
        const withPubKey = asGetPublicKey(currentWallet);

        const canGetBalance = asGetBalance(currentWallet);
        const balance = canGetBalance == null
          ? new MultiToken([], currentWallet.getParent().getDefaultToken())
          : await canGetBalance.getBalance();
        result.push({
          publicDeriver: currentWallet,
          name: conceptualInfo.Name,
          balance,
          checksum: await getChecksum(withPubKey)
        });
      }

      runInAction(() => {
        this.loadingWallets = LoadingWalletStates.SUCCESS;

        // note: "replace" is a mobx-specific function
        (this.wallets: any).replace(result);
      });
      if (this.signingMessage?.sign.type === 'tx/cardano') {
        this.createAdaTransaction();
      }
    } catch (err) {
      runInAction(() => {
        this.loadingWallets = LoadingWalletStates.REJECTED;
        this.errorWallets = err.message;
      });
    }
  };

  _getTxAssets: Array<PublicDeriver<>> => Promise<void> = async (publicDerivers) => {
    const persistentDb = this.stores.loading.getDatabase();
    if (persistentDb == null) {
      throw new Error(`${nameof(this._getWallets)} db not loaded. Should never happen`);
    }
    if (this.signingMessage == null) return;
    const { signingMessage } = this;

    const selectedWallet = publicDerivers.find(
      wallet => wallet.getPublicDeriverId() === signingMessage.publicDeriverId
    );
    if (selectedWallet == null) return;

    if (!signingMessage.sign.tx) return;
    // Because this function is only invoked for a Ergo wallet, we know the type
    // of `tx` must be `Tx`
    // $FlowFixMe[prop-missing]
    const tx: Tx = signingMessage.sign.tx;
    // it's possible we minted assets in this tx, so looking them up will fail
    const mintedTokenIds = mintedTokenInfo(tx, Logger.info).map(t => t.Identifier);
    const tokenIdentifiers = Array.from(new Set([
      ...tx.inputs
        .flatMap(output => output.assets)
        .map(asset => asset.tokenId),
      ...tx.outputs
        .flatMap(output => output.assets)
        .map(asset => asset.tokenId),
      // force inclusion of primary token for chain
      selectedWallet.getParent().getDefaultToken().defaultIdentifier
    ])).filter(id => !mintedTokenIds.includes(id));
    const stateFetcher = this.stores.substores.ergo.stateFetchStore.fetcher;
    try {
      await addErgoAssets({
        db: selectedWallet.getDb(),
        tokenIdentifiers,
        getAssetInfo: async (req) => {
          try {
            return await stateFetcher.getAssetInfo(req);
          } catch (e) {
              console.error('Aseet info request failed', e);
              return {};
          }
        },
        network: selectedWallet.getParent().getNetworkInfo(),
      });
    } catch (error) {
      console.error('Failed to add ergo assets!', error);
    }
  }

  // De-serialize the tx so that the signing dialog could show the tx info (
  // inputs, outputs, fee, ...) to the user.
  createAdaTransaction: void => Promise<void> = async () => {
    if (this.signingMessage == null) return;
    const { signingMessage } = this;
    const selectedWallet = this.wallets.find(
      wallet => wallet.publicDeriver.getPublicDeriverId() === signingMessage.publicDeriverId
    );
    if (selectedWallet == null) return undefined;
    if (!signingMessage.sign.tx) return undefined;
    // Invoked only for Cardano, so we know the type of `tx` must be `CardanoTx`.
    // $FlowFixMe[prop-missing]
    const { tx/*, partialSign*/ } = signingMessage.sign.tx.tx;

    const network = selectedWallet.publicDeriver.getParent().getNetworkInfo();

    if (!isCardanoHaskell(network)) {
      throw new Error(`${nameof(ConnectorStore)}::${nameof(this.createAdaTransaction)} unexpected wallet type`);
    }

    const withUtxos = asGetAllUtxos(selectedWallet.publicDeriver);
    if (withUtxos == null) {
      throw new Error(`missing utxo functionality`);
    }

    const withHasUtxoChains = asHasUtxoChains(withUtxos);
    if (withHasUtxoChains == null) {
      throw new Error(`missing chains functionality`);
    }
    const utxos = await withHasUtxoChains.getAllUtxos();
    const addressedUtxos = asAddressedUtxo(utxos);

    const defaultToken = this.stores.tokenInfoStore.getDefaultTokenInfo(
      network.NetworkId
    );

    const txBody = RustModule.WalletV4.TransactionBody.from_bytes(
      Buffer.from(tx, 'hex')
    );

    const inputs = [];
    for (let i = 0; i < txBody.inputs().len(); i++) {
      const input = txBody.inputs().get(i);
      const txHash = Buffer.from(input.transaction_id().to_bytes()).toString('hex');
      const txIndex = input.index();
      // eslint-disable-next-line camelcase
      const utxo = addressedUtxos.find(({ tx_hash, tx_index }) =>
        // eslint-disable-next-line camelcase
        tx_hash === txHash && tx_index === txIndex
      );
      if (!utxo) {
        throw new Error(`missing UTXO for tx hash ${txHash} index ${txIndex}`);
      }
      inputs.push(
        {
          address: utxo.receiver,
          value: new MultiToken(
            [
              {
                amount: new BigNumber(utxo.amount),
                identifier: defaultToken.Identifier,
                networkId: defaultToken.NetworkId
              }
            ],
            selectedWallet.publicDeriver.getParent().getDefaultToken())
        }
      );
    }

    const outputs = [];
    for (let i = 0; i < txBody.outputs().len(); i++) {
      const output = txBody.outputs().get(i);
      const amount = output.amount().coin().to_str();
      const address = Buffer.from(output.address().to_bytes()).toString('hex');
      outputs.push(
        {
          address,
          value: new MultiToken(
            [
              {
                amount: new BigNumber(amount),
                identifier: defaultToken.Identifier,
                networkId: defaultToken.NetworkId
              }
            ],
            selectedWallet.publicDeriver.getParent().getDefaultToken())
        }
      );
    }
    const fee = {
      tokenId: defaultToken.Identifier,
      networkId: defaultToken.NetworkId,
      amount: txBody.fee().to_str(),
    };

    runInAction(() => {
      this.adaTransaction = { inputs, outputs, fee };
    });
  }

  @computed get signingRequest(): ?ISignRequest<any> {
    if (this.signingMessage == null) return;
    const { signingMessage } = this;
    const selectedWallet = this.wallets.find(
      wallet => wallet.publicDeriver.getPublicDeriverId() === signingMessage.publicDeriverId
    );
    if (selectedWallet == null) return undefined;
    if (!signingMessage.sign.tx) return undefined;

    const network = selectedWallet.publicDeriver.getParent().getNetworkInfo();
    if (isErgo(network)) {
      // Since this is Ergo, we know the type of `tx` must be `Tx`.
      // $FlowFixMe[prop-missing]
      const tx: Tx = signingMessage.sign.tx;

      const config = getErgoBaseConfig(
        network
      ).reduce((acc, next) => Object.assign(acc, next), {});
      const networkSettingSnapshot = {
        NetworkId: network.NetworkId,
        ChainNetworkId: (Number.parseInt(config.ChainNetworkId, 10): any),
        FeeAddress: config.FeeAddress,
      }
      return new ErgoExternalTxSignRequest({
        inputUtxos: tx.inputs
          .map(
            // eslint-disable-next-line no-unused-vars
            ({ extension, ...rest }) => toRemoteUtxo(rest, networkSettingSnapshot.ChainNetworkId)
          ),
        unsignedTx: RustModule.SigmaRust.UnsignedTransaction.from_json(JSON.stringify(tx)),
        changeAddr: [],
        networkSettingSnapshot
      });
    }
    // If this is Cardano wallet, the return value is ignored
    return undefined;
  }

  // ========== whitelist ========== //
  @computed get currentConnectorWhitelist(): Array<WhitelistEntry> {
    let { result } = this.getConnectorWhitelist;
    if (result == null) {
      result = this.getConnectorWhitelist.execute().result;
    }
    return result ?? [];
  }
  _getConnectorWhitelist: void => Promise<void> = async () => {
    await this.getConnectorWhitelist.execute();
  };
  _updateConnectorWhitelist: ({| whitelist: Array<WhitelistEntry> |}) => Promise<void> = async ({
    whitelist,
  }) => {
    await this.setConnectorWhitelist.execute({ whitelist });
    await this.getConnectorWhitelist.execute();
  };
  _removeWalletFromWhitelist: (url: string) => Promise<void> = async url => {
    const filter = this.currentConnectorWhitelist.filter(e => e.url !== url);
    await this.setConnectorWhitelist.execute({
      whitelist: filter,
    });
    await this.getConnectorWhitelist.execute();
    window.chrome.runtime.sendMessage(({
      type: 'remove_wallet_from_whitelist',
      url,
    }: RemoveWalletFromWhitelistData));
  };

  _refreshActiveSites: void => Promise<void> = async () => {
    await this.getConnectedSites.execute();
  }

  // ========== active websites ========== //
  @computed get activeSites(): ConnectedSites {
    let { result } = this.getConnectedSites;
    if (result == null) {
      result = this.getConnectedSites.execute().result;
    }
    return result ?? { sites: [] };
  }
}

// TODO: do something better than duplicating the logic here
async function getChecksum(
  publicDeriver: ReturnType<typeof asGetPublicKey>,
): Promise<void | WalletChecksum> {
  if (publicDeriver == null) return undefined;

  const hash = (await publicDeriver.getPublicKey()).Hash;

  const isLegacyWallet =
    isCardanoHaskell(publicDeriver.getParent().getNetworkInfo()) &&
    publicDeriver.getParent() instanceof Bip44Wallet;
  const checksum = isLegacyWallet
    ? legacyWalletChecksum(hash)
    : walletChecksum(hash);

  return checksum;
}<|MERGE_RESOLUTION|>--- conflicted
+++ resolved
@@ -47,15 +47,12 @@
 import { RustModule } from '../../api/ada/lib/cardanoCrypto/rustLoader';
 import { toRemoteUtxo } from '../../api/ergo/lib/transactions/utils';
 import { mintedTokenInfo } from '../../../chrome/extension/ergo-connector/utils';
-<<<<<<< HEAD
+import { Logger } from '../../utils/logging';
 import type { CardanoConnectorSignRequest } from '../types';
 import {
   asAddressedUtxo,
 } from '../../api/ada/transactions/utils';
 
-=======
-import { Logger } from '../../utils/logging';
->>>>>>> 9dff4c0c
 
 // Need to run only once - Connecting wallets
 let initedConnecting = false;
