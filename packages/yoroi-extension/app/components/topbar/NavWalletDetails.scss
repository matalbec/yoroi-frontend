--- conflicted
+++ resolved
@@ -46,7 +46,6 @@
 }
 
 .amount {
-<<<<<<< HEAD
     .isLoading {
         margin-left: 9px;
         margin-bottom: 6px;
@@ -55,21 +54,6 @@
     font-family: var(--font-medium);
     font-size: 16px;
     line-height: 20px;
-=======
-  .isLoading {
-    margin-left: 9px;
-    margin-bottom: 6px;
-    @include loading-spinner('../../assets/images/spinner-dark.svg', 16);
-  }
-  font-size: 1rem;
-  font-weight: 500;
-  line-height: 20px;
-
-  .afterDecimal {
-    font-weight: 400;
-    font-size: 12px;
-  }
->>>>>>> 82393ab8
 }
 
 .highlightAmount {
