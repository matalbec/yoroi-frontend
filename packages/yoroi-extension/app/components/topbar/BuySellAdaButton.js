// @flow
import { Component } from 'react';
import type { Node, ComponentType } from 'react';
import { observer } from 'mobx-react';
<<<<<<< HEAD
import { intlShape, } from 'react-intl';
import { Button } from '@mui/material';
import globalMessages from '../../i18n/global-messages';
import type { $npm$ReactIntl$IntlFormat } from 'react-intl';
=======
import { intlShape } from 'react-intl';
import styles from './BuySellAdaButton.scss';
import globalMessages from '../../i18n/global-messages';
import type { $npm$ReactIntl$IntlFormat } from 'react-intl';
import classnames from 'classnames';
import { Button } from 'react-polymorph/lib/components/Button';
import { ButtonSkin } from 'react-polymorph/lib/skins/simple/ButtonSkin';
import { withLayout } from '../../themes/context/layout';
import type { LayoutComponentMap } from '../../themes/context/layout';
>>>>>>> 496ea837

type Props = {|
  +onBuySellClick: void => void,
|};

type InjectedProps = {|
  +renderLayoutComponent: LayoutComponentMap => Node,
|};

@observer
class BuySellAdaButton extends Component<Props & InjectedProps> {
  static contextTypes: {| intl: $npm$ReactIntl$IntlFormat |} = {
    intl: intlShape.isRequired,
  };

  render(): Node {
    const { intl } = this.context;

    const BuyAdaButtonClassic = (
      <Button
<<<<<<< HEAD
        variant="secondary"
        sx={{ width: '230px' }}
=======
        label={intl.formatMessage(globalMessages.buyAda)}
        className={classnames([styles.button, 'secondary'])}
>>>>>>> 496ea837
        onClick={() => this.props.onBuySellClick()}
      >
        {intl.formatMessage(globalMessages.buySellAda)}
      </Button>
    );

    const BuyAdaButtonRevamp = (
      <Button
        label={intl.formatMessage(globalMessages.buyAda)}
        className={styles.buttonRevamp}
        onClick={() => this.props.onBuySellClick()}
        skin={ButtonSkin}
      />
    );

    return this.props.renderLayoutComponent({
      CLASSIC: BuyAdaButtonClassic,
      REVAMP: BuyAdaButtonRevamp,
    });
  }
}

export default (withLayout(BuySellAdaButton): ComponentType<Props>);<|MERGE_RESOLUTION|>--- conflicted
+++ resolved
@@ -2,22 +2,12 @@
 import { Component } from 'react';
 import type { Node, ComponentType } from 'react';
 import { observer } from 'mobx-react';
-<<<<<<< HEAD
-import { intlShape, } from 'react-intl';
 import { Button } from '@mui/material';
 import globalMessages from '../../i18n/global-messages';
 import type { $npm$ReactIntl$IntlFormat } from 'react-intl';
-=======
 import { intlShape } from 'react-intl';
-import styles from './BuySellAdaButton.scss';
-import globalMessages from '../../i18n/global-messages';
-import type { $npm$ReactIntl$IntlFormat } from 'react-intl';
-import classnames from 'classnames';
-import { Button } from 'react-polymorph/lib/components/Button';
-import { ButtonSkin } from 'react-polymorph/lib/skins/simple/ButtonSkin';
 import { withLayout } from '../../themes/context/layout';
 import type { LayoutComponentMap } from '../../themes/context/layout';
->>>>>>> 496ea837
 
 type Props = {|
   +onBuySellClick: void => void,
@@ -38,26 +28,39 @@
 
     const BuyAdaButtonClassic = (
       <Button
-<<<<<<< HEAD
         variant="secondary"
         sx={{ width: '230px' }}
-=======
-        label={intl.formatMessage(globalMessages.buyAda)}
-        className={classnames([styles.button, 'secondary'])}
->>>>>>> 496ea837
+        className="secondary"
         onClick={() => this.props.onBuySellClick()}
       >
-        {intl.formatMessage(globalMessages.buySellAda)}
+        {intl.formatMessage(globalMessages.buyAda)}
       </Button>
     );
 
     const BuyAdaButtonRevamp = (
       <Button
-        label={intl.formatMessage(globalMessages.buyAda)}
-        className={styles.buttonRevamp}
+        // TODO: Add new button variant for revamp
+        variant="secondary"
+        sx={{
+          borderColor: '#a7afc0',
+          background: 'white',
+          width: '160px',
+          padding: '11px 0',
+          color: '#6b7384',
+          fontSize: '14px',
+          fontWeight: 500,
+          letterSpacing: '0.5px',
+          lineHeight: '22px',
+          '&:hover': {
+            background: 'transparent',
+            borderColor: '#a7afc0',
+            color: '#6b7384',
+          },
+        }}
         onClick={() => this.props.onBuySellClick()}
-        skin={ButtonSkin}
-      />
+      >
+        {intl.formatMessage(globalMessages.buyAda)}
+      </Button>
     );
 
     return this.props.renderLayoutComponent({
