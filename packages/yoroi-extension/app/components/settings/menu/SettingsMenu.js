// @flow
import { Component } from 'react';
import type { Node } from 'react';
import { observer } from 'mobx-react';
import { defineMessages, intlShape } from 'react-intl';
import environmnent from '../../../environment';
import { ROUTES } from '../../../routes-config';
<<<<<<< HEAD
import type { Theme } from '../../../styles/utils';
=======
>>>>>>> 746e9150
import globalMessages from '../../../i18n/global-messages';
import type { $npm$ReactIntl$IntlFormat } from 'react-intl';
import SubMenu from '../../topbar/SubMenu';

const messages = defineMessages({
  general: {
    id: 'settings.menu.general.link.label',
    defaultMessage: '!!!General',
  },
  blockchain: {
    id: 'settings.menu.blockchain.link.label',
    defaultMessage: '!!!Blockchain',
  },
  levelOfComplexity: {
    id: 'settings.menu.levelOfComplexity.link.label',
    defaultMessage: '!!!Level of Complexity',
  },
  externalStorage: {
    id: 'settings.menu.externalStorage.link.label',
    defaultMessage: '!!!External Storage',
  },
});

type Props = {|
  +isActiveItem: string => boolean,
  +onItemClick: string => void,
|};
@observer
export default class SettingsMenu extends Component<Props> {
  static contextTypes: {| intl: $npm$ReactIntl$IntlFormat |} = {
    intl: intlShape.isRequired,
  };

  render(): Node {
    const { intl } = this.context;
    const { onItemClick, isActiveItem } = this.props;

    const settingOptions: Array<Object> = [
      {
        label: intl.formatMessage(messages.general),
        route: ROUTES.SETTINGS.GENERAL,
        className: 'general',
      },
      {
        label: intl.formatMessage(messages.blockchain),
        route: ROUTES.SETTINGS.BLOCKCHAIN,
        className: 'blockchain',
      },
      {
        label: intl.formatMessage(globalMessages.walletLabel),
        route: ROUTES.SETTINGS.WALLET,
        className: 'wallet',
      },
      !environmnent.isProduction() && {
        label: intl.formatMessage(messages.externalStorage),
        route: ROUTES.SETTINGS.EXTERNAL_STORAGE,
        className: 'externalStorage',
      },
      {
        label: intl.formatMessage(globalMessages.termsOfUse),
        route: ROUTES.SETTINGS.TERMS_OF_USE,
        className: 'termsOfUse',
      },
      {
        label: intl.formatMessage(globalMessages.support),
        route: ROUTES.SETTINGS.SUPPORT,
        className: 'support',
      },
      {
        label: intl.formatMessage(messages.levelOfComplexity),
        route: ROUTES.SETTINGS.LEVEL_OF_COMPLEXITY,
        className: 'levelOfComplexity',
      },
    ];

    return (
      <SubMenu options={settingOptions} onItemClick={onItemClick} isActiveItem={isActiveItem} />
    );
  }
}<|MERGE_RESOLUTION|>--- conflicted
+++ resolved
@@ -5,10 +5,6 @@
 import { defineMessages, intlShape } from 'react-intl';
 import environmnent from '../../../environment';
 import { ROUTES } from '../../../routes-config';
-<<<<<<< HEAD
-import type { Theme } from '../../../styles/utils';
-=======
->>>>>>> 746e9150
 import globalMessages from '../../../i18n/global-messages';
 import type { $npm$ReactIntl$IntlFormat } from 'react-intl';
 import SubMenu from '../../topbar/SubMenu';
