--- conflicted
+++ resolved
@@ -53,10 +53,6 @@
   +currentTheme: Theme,
   +selectTheme: ({| theme: string |}) => PossiblyAsync<void>,
   +exportTheme: void => PossiblyAsync<void>,
-<<<<<<< HEAD
-=======
-  +getThemeVars: ({| theme: string |}) => { [key: string]: string, ... },
->>>>>>> 746e9150
   +hasCustomTheme: void => boolean,
   +onExternalLinkClick: MouseEvent => void,
 |};
@@ -67,11 +63,7 @@
 type AllProps = {| ...Props, ...InjectedProps |};
 
 @observer
-<<<<<<< HEAD
-export default class ThemeSettingsBlock extends Component<Props> {
-=======
 class ThemeSettingsBlock extends Component<AllProps> {
->>>>>>> 746e9150
   static contextTypes: {| intl: $npm$ReactIntl$IntlFormat |} = {
     intl: intlShape.isRequired,
   };
@@ -107,27 +99,17 @@
       </a>
     );
 
-<<<<<<< HEAD
-    return (
-      <div className={styles.component}>
-        <h2 className={styles.title}>{intl.formatMessage(messages.themeLabel)}</h2>
-
-=======
     const commonHeader = (
       <>
         <h2 className={styles.title}>{intl.formatMessage(messages.themeLabel)}</h2>
->>>>>>> 746e9150
         <p>
           <FormattedHTMLMessage {...messages.themeNote} />
         </p>
         <p>
           <FormattedMessage {...messages.blog} values={{ blogLink }} />
         </p>
-<<<<<<< HEAD
-=======
       </>
     );
->>>>>>> 746e9150
 
     const themeBlockClassicComponent = (
       <div className={styles.component}>
@@ -145,14 +127,7 @@
                   {intl.formatMessage(messages.themeWarning)}
                 </div>
               )}
-<<<<<<< HEAD
               <ThemeThumbnail theme={THEMES.YOROI_MODERN} themeKey="modern" />
-=======
-              <ThemeThumbnail
-                themeVars={getThemeVars({ theme: THEMES.YOROI_MODERN })}
-                themeKey="modern"
-              />
->>>>>>> 746e9150
               <h3 className={styles.subTitle}>{intl.formatMessage(messages.themeYoroiModern)}</h3>
             </button>
             {/* Classic Theme */}
@@ -166,14 +141,7 @@
                   {intl.formatMessage(messages.themeWarning)}
                 </div>
               )}
-<<<<<<< HEAD
               <ThemeThumbnail theme={THEMES.YOROI_CLASSIC} themeKey="classic" />
-=======
-              <ThemeThumbnail
-                themeVars={getThemeVars({ theme: THEMES.YOROI_CLASSIC })}
-                themeKey="classic"
-              />
->>>>>>> 746e9150
               <h3 className={styles.subTitle}>{intl.formatMessage(messages.themeYoroiClassic)}</h3>
             </button>
           </div>
@@ -217,10 +185,6 @@
         </div>
       </div>
     );
-<<<<<<< HEAD
-  }
-}
-=======
 
     const themeBlockRevampComponent = (
       <div className={styles.component}>
@@ -258,5 +222,4 @@
     });
   }
 }
-export default (withLayout(ThemeSettingsBlock): ComponentType<Props>);
->>>>>>> 746e9150
+export default (withLayout(ThemeSettingsBlock): ComponentType<Props>);