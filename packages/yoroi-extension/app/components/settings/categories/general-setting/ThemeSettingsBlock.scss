--- conflicted
+++ resolved
@@ -75,13 +75,8 @@
       position: absolute;
       top: calc(50% - 37px);
       left: 0px;
-<<<<<<< HEAD
       background-color: var(--yoroi-palette-background-banner-warning);
       color: var(--yoroi-palette-common-white);
-=======
-      background-color: var(--theme-banner-warning-background-color);
-      color: var(--th-palette-common-white);
->>>>>>> 746e9150
       padding: 10px;
     }
 
