// @flow
<<<<<<< HEAD
import { Component } from 'react';
import type { Node } from 'react';
=======
import React, { Component } from 'react';
import type { Node, ComponentType } from 'react';
>>>>>>> d84a3488
import { observer } from 'mobx-react';
import classnames from 'classnames';
import styles from './TopBarLayout.scss';
import { withLayout } from '../../themes/context/layout';

type Props = {|
  +banner?: Node,
  +topbar?: Node,
  +navbar?: Node,
  +sidebar?: Node,
  +children?: ?Node,
  +notification?: ?Node,
  +languageSelectionBackground?: boolean,
  +showInContainer?: boolean,
  +showAsCard?: boolean,
|};

type InjectedProps = {| isRevampLayout: boolean |};
/** Adds a top bar above the wrapped node */
@observer
class TopBarLayout extends Component<Props & InjectedProps> {
  static defaultProps: {|
    banner: void,
    children: void,
    languageSelectionBackground: boolean,
    navbar: void,
    notification: void,
    showAsCard: boolean,
    showInContainer: boolean,
    sidebar: void,
    topbar: void,
  |} = {
    banner: undefined,
    topbar: undefined,
    navbar: undefined,
    sidebar: undefined,
    children: undefined,
    notification: undefined,
    languageSelectionBackground: false,
    showInContainer: false,
    showAsCard: false,
  };

  render(): Node {
    const {
      banner,
      sidebar,
      showInContainer,
    } = this.props;

    const componentClasses = classnames([
      styles.component,
      this.props.languageSelectionBackground === true
        ? styles.languageSelectionBackground
        : '',
    ]);

    const sidebarComponent = (
      <div className={styles.sidebar}>
        {sidebar}
      </div>
    );

    return (
      <div className={componentClasses}>
        <div className={styles.windowWrapper}>
          {sidebar != null ? sidebarComponent : null}
          <div
            className={
              classnames([
                styles.main,
                showInContainer !== null && showInContainer === true && styles.containerMain
              ])
            }
          >
            {banner}
            {this.getContentUnderBanner()}
          </div>
        </div>
      </div>
    );
  }

  optionallyWrapInContainer: Node => Node = content => {
    const { showInContainer, isRevampLayout } = this.props;
    if (showInContainer === true) {
      return isRevampLayout ? (
        <div className={styles.containerContentRevamp}>{content}</div>
      ) : (
        <div
          className={
            classnames([
              styles.content,
              showInContainer === true && styles.containerContent
            ])
          }
        >
          {content}
        </div>
      );
    }
    return content;
  };

  getContentUnderBanner: void => Node = () => {
    const {
      topbar,
      navbar,
      children,
      notification,
      showInContainer,
      showAsCard,
      isRevampLayout,
    } = this.props;

    const topbarComponent = <div className={styles.topbar}>{topbar}</div>;

    const navbarComponent = <div className={styles.navbar}>{navbar}</div>;

    const content = (
      <>
        {topbar != null ? topbarComponent : null}
        {navbar != null ? navbarComponent : null}
        {notification}
        <div
          className={
            classnames([
              styles.inner,
              showInContainer !== null && showInContainer === true && styles.containerInner,
              showAsCard !== null && showAsCard === true && styles.containerCard
            ])
          }
        >
          {isRevampLayout ? (
            <div className={styles.contentRevamp}>{children}</div>
          ) : (
            <div className={styles.content}>{children}</div>
          )}
        </div>
      </>
    );

    return this.optionallyWrapInContainer(content);
  };
}

export default (withLayout(TopBarLayout): ComponentType<Props>);<|MERGE_RESOLUTION|>--- conflicted
+++ resolved
@@ -1,11 +1,6 @@
 // @flow
-<<<<<<< HEAD
 import { Component } from 'react';
-import type { Node } from 'react';
-=======
-import React, { Component } from 'react';
 import type { Node, ComponentType } from 'react';
->>>>>>> d84a3488
 import { observer } from 'mobx-react';
 import classnames from 'classnames';
 import styles from './TopBarLayout.scss';
