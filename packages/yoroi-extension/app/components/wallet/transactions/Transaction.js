// @flow
import React, { Component } from 'react';
import type { Node } from 'react';
import { observer } from 'mobx-react';
import { defineMessages, intlShape } from 'react-intl';
import type {
  $npm$ReactIntl$IntlFormat,
} from 'react-intl';
import moment from 'moment';
import classnames from 'classnames';
import styles from './Transaction.scss';
import AddMemoSvg from '../../../assets/images/add-memo.inline.svg';
import EditSvg from '../../../assets/images/edit.inline.svg';
import WalletTransaction from '../../../domain/WalletTransaction';
import JormungandrTransaction from '../../../domain/JormungandrTransaction';
import CardanoShelleyTransaction from '../../../domain/CardanoShelleyTransaction';
import globalMessages, { memoMessages, } from '../../../i18n/global-messages';
import type { TransactionDirectionType, } from '../../../api/ada/transactions/types';
import { transactionTypes } from '../../../api/ada/transactions/types';
import type { AssuranceLevel } from '../../../types/transactionAssuranceTypes';
import { Logger } from '../../../utils/logging';
import ExpandArrow from '../../../assets/images/expand-arrow-grey.inline.svg';
import ExplorableHashContainer from '../../../containers/widgets/ExplorableHashContainer';
import { SelectedExplorer } from '../../../domain/SelectedExplorer';
import { calculateAndFormatValue } from '../../../utils/unit-of-account';
import { TxStatusCodes, } from '../../../api/ada/lib/storage/database/primitives/enums';
import type { TxStatusCodesType, } from '../../../api/ada/lib/storage/database/primitives/enums';
import type { CertificateRow, TokenRow } from '../../../api/ada/lib/storage/database/primitives/tables';
import { RustModule } from '../../../api/ada/lib/cardanoCrypto/rustLoader';
import { splitAmount, truncateAddressShort, truncateToken } from '../../../utils/formatters';
import type { TxMemoTableRow } from '../../../api/ada/lib/storage/database/memos/tables';
import CopyableAddress from '../../widgets/CopyableAddress';
import type { Notification } from '../../../types/notificationType';
import { genAddressLookup } from '../../../stores/stateless/addressStores';
import {
  MultiToken,
} from '../../../api/common/lib/MultiToken';
import { hiddenAmount } from '../../../utils/strings';
import type {
  TokenLookupKey, TokenEntry,
} from '../../../api/common/lib/MultiToken';
import { getTokenName, getTokenIdentifierIfExists } from '../../../stores/stateless/tokenHelpers';
import type { UnitOfAccountSettingType } from '../../../types/unitOfAccountType';
import { parseMetadata, parseMetadataDetailed } from '../../../api/ada/lib/storage/bridge/metadataUtils';
import CodeBlock from '../../widgets/CodeBlock';
import BigNumber from 'bignumber.js';
import { ComplexityLevels } from '../../../types/complexityLevelType';
import type { ComplexityLevelType } from '../../../types/complexityLevelType';

const messages = defineMessages({
  type: {
    id: 'wallet.transaction.type',
    defaultMessage: '!!!{currency} transaction',
  },
  exchange: {
    id: 'wallet.transaction.type.exchange',
    defaultMessage: '!!!Exchange',
  },
  assuranceLevel: {
    id: 'wallet.transaction.assuranceLevel',
    defaultMessage: '!!!Transaction assurance level',
  },
  confirmations: {
    id: 'wallet.transaction.confirmations',
    defaultMessage: '!!!confirmations',
  },
  conversionRate: {
    id: 'wallet.transaction.conversion.rate',
    defaultMessage: '!!!Conversion rate',
  },
  sent: {
    id: 'wallet.transaction.sent',
    defaultMessage: '!!!{currency} sent',
  },
  received: {
    id: 'wallet.transaction.received',
    defaultMessage: '!!!{currency} received',
  },
  intrawallet: {
    id: 'wallet.transaction.type.intrawallet',
    defaultMessage: '!!!{currency} intrawallet transaction',
  },
  multiparty: {
    id: 'wallet.transaction.type.multiparty',
    defaultMessage: '!!!{currency} multiparty transaction',
  },
  rewardWithdrawn: {
    id: 'wallet.transaction.type.rewardWithdrawn',
    defaultMessage: '!!!Reward withdrawn',
  },
  catalystVotingRegistered: {
    id: 'wallet.transaction.type.catalystVotingRegistered',
    defaultMessage: '!!!Catalyst voting registered',
  },
  stakeDelegated: {
    id: 'wallet.transaction.type.stakeDelegated',
    defaultMessage: '!!!Stake delegated',
  },
  stakeKeyRegistered: {
    id: 'wallet.transaction.type.stakeKeyRegistered',
    defaultMessage: '!!!Staking key registered',
  },
  fromAddress: {
    id: 'wallet.transaction.address.from',
    defaultMessage: '!!!From address',
  },
  toAddress: {
    id: 'wallet.transaction.address.to',
    defaultMessage: '!!!To address',
  },
  addressType: {
    id: 'wallet.transaction.address.type',
    defaultMessage: '!!!Address Type',
  },
  certificateLabel: {
    id: 'wallet.transaction.certificateLabel',
    defaultMessage: '!!!Certificate',
  },
  certificatesLabel: {
    id: 'wallet.transaction.certificatesLabel',
    defaultMessage: '!!!Certificates',
  },
  transactionAmount: {
    id: 'wallet.transaction.transactionAmount',
    defaultMessage: '!!!Transaction amount',
  },
  transactionMetadata: {
    id: 'wallet.transaction.transactionMetadata',
    defaultMessage: '!!!Transaction Metadata',
  },
});

const jormungandrCertificateKinds = defineMessages({
  PoolRegistration: {
    id: 'wallet.transaction.certificate.PoolRegistration',
    defaultMessage: '!!!Pool registration',
  },
  PoolUpdate: {
    id: 'wallet.transaction.certificate.PoolUpdate',
    defaultMessage: '!!!Pool update',
  },
  PoolRetirement: {
    id: 'wallet.transaction.certificate.PoolRetirement',
    defaultMessage: '!!!Pool retirement',
  },
  StakeDelegation: {
    id: 'wallet.transaction.certificate.StakeDelegation',
    defaultMessage: '!!!Stake delegation',
  },
  OwnerStakeDelegation: {
    id: 'wallet.transaction.certificate.OwnerStakeDelegation',
    defaultMessage: '!!!Owner stake delegation',
  },
});

const shelleyCertificateKinds = {
  PoolRegistration: jormungandrCertificateKinds.PoolRegistration,
  PoolRetirement: jormungandrCertificateKinds.PoolRetirement,
  StakeDelegation: jormungandrCertificateKinds.StakeDelegation,
  StakeDeregistration: globalMessages.StakeDeregistration,
  ...defineMessages({
    StakeRegistration: {
      id: 'wallet.transaction.certificate.StakeRegistration',
      defaultMessage: '!!!Staking key registration',
    },
    GenesisKeyDelegation: {
      id: 'wallet.transaction.certificate.GenesisKeyDelegation',
      defaultMessage: '!!!Genesis key delegation',
    },
    MoveInstantaneousRewardsCert: {
      id: 'wallet.transaction.certificate.MoveInstantaneousRewardsCert',
      defaultMessage: '!!!Manually-initiated reward payout',
    },
  }),
};


const assuranceLevelTranslations = defineMessages({
  low: {
    id: 'wallet.transaction.assuranceLevel.low',
    defaultMessage: '!!!low',
  },
  medium: {
    id: 'wallet.transaction.assuranceLevel.medium',
    defaultMessage: '!!!medium',
  },
  high: {
    id: 'wallet.transaction.assuranceLevel.high',
    defaultMessage: '!!!high',
  },
});

const stateTranslations = defineMessages({
  pending: {
    id: 'wallet.transaction.state.pending',
    defaultMessage: '!!!pending',
  },
  failed: {
    id: 'wallet.transaction.state.failed',
    defaultMessage: '!!!failed',
  },
  submitted: {
    id: 'wallet.transaction.state.submitted',
    defaultMessage: '!!!submitted',
  },
});

type Props = {|
  +data: WalletTransaction,
  +numberOfConfirmations: ?number,
  +memo: void | $ReadOnly<TxMemoTableRow>,
  +state: TxStatusCodesType,
  +selectedExplorer: SelectedExplorer,
  +assuranceLevel: AssuranceLevel,
  isLastInList: boolean,
  +shouldHideBalance: boolean,
  +onAddMemo: WalletTransaction => void,
  +onEditMemo: WalletTransaction => void,
  +unitOfAccountSetting: UnitOfAccountSettingType,
  +getCurrentPrice: (from: string, to: string) => ?number,
  +addressLookup: ReturnType<typeof genAddressLookup>,
  +onCopyAddressTooltip: (string, string) => void,
  +notification: ?Notification,
  +addressToDisplayString: string => string,
  +getTokenInfo: $ReadOnly<Inexact<TokenLookupKey>> => $ReadOnly<TokenRow>,
  +complexityLevel: ?ComplexityLevelType,
|};

type State = {|
  isExpanded: boolean,
|};

@observer
export default class Transaction extends Component<Props, State> {

  static contextTypes: {|intl: $npm$ReactIntl$IntlFormat|} = {
    intl: intlShape.isRequired,
  };

  state: State = {
    isExpanded: false
  };

  toggleDetails: void => void = () => {
    this.setState(prevState => ({ isExpanded: !prevState.isExpanded }));
  }

  getTxTypeMsg(
    intl: $npm$ReactIntl$IntlFormat,
    currency: string,
    data: WalletTransaction,
  ): string {
    const { type } = data;
    if (type === transactionTypes.EXPEND) {
      return intl.formatMessage(messages.sent, { currency });
    }
    if (type === transactionTypes.INCOME) {
      return intl.formatMessage(messages.received, { currency });
    }
    if (type === transactionTypes.SELF) {
      if (data instanceof CardanoShelleyTransaction) {
        const features = data.getFeatures();
        if (
          (
            features.includes('Withdrawal') && features.length === 1
          ) || (
            features.includes('Withdrawal')
            && features.includes('StakeDeregistration')
            && features.length === 2
          )
        ) {
          return intl.formatMessage(messages.rewardWithdrawn);
        }
        if (
          features.includes('CatalystVotingRegistration')
          && features.length === 1
        ) {
          return intl.formatMessage(messages.catalystVotingRegistered);
        }
        if (
          (
            features.includes('StakeDelegation') && features.length === 1
          ) || (
            features.includes('StakeDelegation')
            && features.includes('StakeRegistration')
            && features.length === 2
          )
        ) {
          return intl.formatMessage(messages.stakeDelegated);
        }
        if (
          (features.includes('StakeRegistration') && features.length === 1)
        ) {
          return intl.formatMessage(messages.stakeKeyRegistered);
        }
      }
      return intl.formatMessage(messages.intrawallet, { currency });
    }
    if (type === transactionTypes.MULTI) {
      // can happen for example in Cardano
      // if you claim a reward from an account doesn't belong to you
      // you have an input to pay the tx fee
      // there is an input you don't own (the withdrawal)
      // you have an output to receive change + withdrawal amount
      return intl.formatMessage(messages.multiparty, { currency });
    }
    // unused
    if (type === transactionTypes.EXCHANGE) {
      Logger.error('EXCHANGE type transactions not supported');
      return '???';
    }
    Logger.error('Unknown transaction type');
    return '???';
  }

  getStatusString(
    intl: $npm$ReactIntl$IntlFormat,
    state: number,
    assuranceLevel: AssuranceLevel,
    isValid: boolean,
  ): string {
    if (!isValid) {
      return intl.formatMessage(stateTranslations.failed);
    }
    if (state === TxStatusCodes.IN_BLOCK) {
      return intl.formatMessage(assuranceLevelTranslations[assuranceLevel]);
    }
    if (state === TxStatusCodes.PENDING) {
      return intl.formatMessage(stateTranslations.pending);
    }
    if (state === TxStatusCodes.SUBMITTED) {
      return intl.formatMessage(stateTranslations.submitted);
    }
    if (state < 0) {
      return intl.formatMessage(stateTranslations.failed);
    }
    throw new Error(`${nameof(this.getStatusString)} unexpected state ` + state);
  }

  renderAmountDisplay: {|
    entry: TokenEntry,
  |} => Node = (request) => {
    if (this.props.shouldHideBalance) {
      return (<span>{hiddenAmount}</span>);
    }
    const tokenInfo = this.props.getTokenInfo(request.entry);
    const shiftedAmount = request.entry.amount
      .shiftedBy(-tokenInfo.Metadata.numberOfDecimals);

    if (this.props.unitOfAccountSetting.enabled === true) {
      const { currency } = this.props.unitOfAccountSetting;
      const price = this.props.getCurrentPrice(
        request.entry.identifier,
        currency
      );
      if (price != null) {
        return (
          <>
            { calculateAndFormatValue(shiftedAmount, price) + ' ' + currency }
            <div className={styles.amountSmall}>
              {shiftedAmount.toString()} {getTokenName(tokenInfo)}
            </div>
          </>
        );
      }
    }
    const [beforeDecimalRewards, afterDecimalRewards] = splitAmount(
      shiftedAmount,
      tokenInfo.Metadata.numberOfDecimals
    );

    // we may need to explicitly add + for positive values
    const adjustedBefore = beforeDecimalRewards.startsWith('-')
      ? beforeDecimalRewards
      : '+' + beforeDecimalRewards;

    return (
      <>
        {adjustedBefore}
        <span className={styles.afterDecimal}>{afterDecimalRewards}</span>
      </>
    );
  }

  renderFeeDisplay: {|
    amount: MultiToken,
    type: TransactionDirectionType,
  |} => Node = (request) => {
    if (this.props.shouldHideBalance) {
      return (<span>{hiddenAmount}</span>);
    }
    const defaultEntry = request.amount.getDefaultEntry();
    const tokenInfo = this.props.getTokenInfo(defaultEntry);
    const shiftedAmount = defaultEntry.amount
      .shiftedBy(-tokenInfo.Metadata.numberOfDecimals);

    if (this.props.unitOfAccountSetting.enabled === true) {
      const { currency } = this.props.unitOfAccountSetting;
      const price = this.props.getCurrentPrice(
        defaultEntry.identifier,
        currency
      );
      if (price != null) {
        return (
          <>
            { calculateAndFormatValue(shiftedAmount.abs(), price) + ' ' + currency }
            <div className={styles.amountSmall}>
              {shiftedAmount.abs().toString()} {getTokenName(tokenInfo)}
            </div>
          </>
        );
      }
    }
    if (request.type === transactionTypes.INCOME) {
      return (<span>-</span>);
    }
    const [beforeDecimalRewards, afterDecimalRewards] = splitAmount(
      shiftedAmount.abs(),
      tokenInfo.Metadata.numberOfDecimals
    );

    return (
      <>
        {beforeDecimalRewards}
        <span className={styles.afterDecimal}>{afterDecimalRewards}</span>
      </>
    );
  }

  getTicker: TokenEntry => string = tokenEntry => {
    if (this.props.unitOfAccountSetting.enabled === true) {
      return this.props.unitOfAccountSetting.currency;
    }
    const tokenInfo = this.props.getTokenInfo(tokenEntry);
    return truncateToken(getTokenName(tokenInfo));
  };

  getFingerprint: TokenEntry => string | void = tokenEntry => {
    const tokenInfo = this.props.getTokenInfo(tokenEntry);
    if (tokenInfo.Metadata.type === 'Cardano') {
      return getTokenIdentifierIfExists(tokenInfo);
    }
    return undefined;
  }

  renderAssets: {|
    assets: Array<TokenEntry>,
  |} => Node = (request) => {
    if (request.assets.length === 0) {
      return null;
    }
    if (request.assets.length === 1) {
      const entry = request.assets[0];
      return (
        <div className={classnames([styles.asset])}>
          {this.renderAmountDisplay({ entry })}
          {' '}
          {this.getTicker(entry)}
        </div>
      );
    }
    // request.assets.length > 1

    // display sign only if all amounts are either the same sign or zero
    let sign = undefined;
    for (const entry of request.assets) {
      if (entry.amount.isPositive()) {
        if (sign === '-') {
          sign = null;
          break;
        }
        sign = '+';
      } else if (entry.amount.isNegative()) {
        if (sign === '+') {
          sign = null;
          break;
        }
        sign = '-';
      }
    }

    return (
      <div className={classnames([styles.asset])}>
        {sign}
        {request.assets.length}
        {' '}
        {this.context.intl.formatMessage(globalMessages.assets)}
      </div>
    );
  }

  renderRow: {|
    kind: string,
    data: WalletTransaction,
    address: {| address: string, value: MultiToken |},
    addressIndex: number,
    transform?: BigNumber => BigNumber,
  |} => Node = (request) => {
    const notificationElementId = `${request.kind}-address-${request.addressIndex}-${request.data.txid}-copyNotification`;
    const divKey = (identifier) => `${request.data.txid}-${request.kind}-${request.address.address}-${request.addressIndex}-${identifier}`;
    const renderAmount = (entry) => {
      const fingerprint = this.getFingerprint(entry);
      return (
        <div className={styles.fee}>
          {this.renderAmountDisplay({
            entry: {
              ...entry,
              amount: request.transform
                ? request.transform(entry.amount)
                : entry.amount,
            },
          })}
          {' '}
          { fingerprint !== undefined ? (
            <ExplorableHashContainer
              selectedExplorer={this.props.selectedExplorer}
              hash={fingerprint}
              light
              linkType="token"
            >
              <span className={styles.rowData}>{this.getTicker(entry)}</span>
            </ExplorableHashContainer>
          ): this.getTicker(entry)}
        </div>
      );
    };

    return (
      // eslint-disable-next-line react/no-array-index-key
      <div
        key={divKey(request.address.value.getDefaultEntry().identifier)}
        className={styles.addressItem}
      >
        <CopyableAddress
          hash={this.props.addressToDisplayString(request.address.address)}
          elementId={notificationElementId}
          onCopyAddress={
            () => this.props.onCopyAddressTooltip(request.address.address, notificationElementId)
          }
          notification={this.props.notification}
          placementTooltip="bottom-start"
        >
          <ExplorableHashContainer
            selectedExplorer={this.props.selectedExplorer}
            hash={this.props.addressToDisplayString(request.address.address)}
            light
            linkType="address"
          >
            <span className={classnames([styles.rowData, styles.hash])}>
              {truncateAddressShort(
                this.props.addressToDisplayString(request.address.address)
              )}
            </span>
          </ExplorableHashContainer>
        </CopyableAddress>
        {this.generateAddressButton(request.address.address)}
        {renderAmount(request.address.value.getDefaultEntry())}
        {request.address.value.nonDefaultEntries().map(entry => (
          <React.Fragment key={divKey(entry.identifier)}>
            <div />
            <div />
            {renderAmount(entry)}
          </React.Fragment>
        ))}
      </div>
    );
  }

  render(): Node {
    const data = this.props.data;
    const {
      isLastInList,
      state,
      assuranceLevel,
      onAddMemo,
      onEditMemo,
    } = this.props;
    const { isExpanded } = this.state;
    const { intl } = this.context;
    const isFailedTransaction = state < 0;
<<<<<<< HEAD
    const isPendingTransaction = state === TxStatusCodes.PENDING;
    const isValidTransaction = (data instanceof CardanoShelleyTransaction) ?
      data.isValid :
      true;
=======
    const isPendingTransaction = state === TxStatusCodes.PENDING || state === TxStatusCodes.SUBMITTED;
>>>>>>> bda0465d

    const componentStyles = classnames([
      styles.component,
      isFailedTransaction ? styles.failed : null,
      isPendingTransaction ? styles.pending : null,
    ]);

    const contentStyles = classnames([
      styles.content,
      isLastInList ? styles.last : styles.notLast,
      isExpanded ? styles.shadow : null,
    ]);

    const detailsStyles = classnames([
      styles.details,
      isExpanded ? styles.expanded : styles.closed
    ]);

    const labelOkClasses = classnames([
      styles.status,
      styles[assuranceLevel]
    ]);

    const labelClasses = classnames([
      styles.status,
      (isFailedTransaction || !isValidTransaction) ? styles.failedLabel : '',
      isPendingTransaction ? styles.pendingLabel : '',
    ]);

    const arrowClasses = isExpanded ? styles.collapseArrow : styles.expandArrow;

    const status = this.getStatusString(
      intl,
      state,
      assuranceLevel,
      isValidTransaction,
    );

    return (
      <div className={componentStyles}>

        {/* ==== Clickable Header -> toggles details ==== */}
        <div className={styles.toggler} onClick={this.toggleDetails.bind(this)} role="presentation" aria-hidden>
          <div className={styles.togglerContent}>
            <div className={styles.header}>
              <div className={styles.time}>
                {moment(data.date).format('hh:mm:ss A')}
              </div>
              <div className={styles.type}>
                {this.getTxTypeMsg(
                  intl,
                  this.getTicker(data.amount.getDefaultEntry()),
                  data,
                )}
              </div>
              {state === TxStatusCodes.IN_BLOCK && isValidTransaction ? (
                <div className={labelOkClasses}>{status}</div>
              ) : (
                <div className={labelClasses}>
                  {status}
                </div>
              )}
              <div className={classnames([styles.currency, styles.fee])}>
                {this.renderFeeDisplay({
                  amount: data.fee,
                  type: data.type,
                })}
              </div>
              <div className={classnames([styles.amount])}>
                <div className={classnames([styles.currency])}>
                  {this.renderAmountDisplay({
                    entry: data.amount.getDefaultEntry(),
                  })}
                  {' '}
                  {this.getTicker(data.amount.getDefaultEntry())}
                </div>
                {this.renderAssets({ assets: data.amount.nonDefaultEntries() })}
              </div>
            </div>
            <div className={styles.expandArrowBox}>
              <span className={arrowClasses}><ExpandArrow /></span>
            </div>
          </div>
        </div>

        {/* ==== Toggleable Transaction Details ==== */}
        <div className={contentStyles}>
          <div className={detailsStyles}>
            { /* converting assets is not implemented but we may use it in the future for tokens */}
            {data.type === transactionTypes.EXCHANGE && (
              <div className={styles.conversion}>
                <div>
                  <h2>{intl.formatMessage(messages.exchange)}</h2>
                </div>
                <div className={styles.conversionRate}>
                  <h2>{intl.formatMessage(messages.conversionRate)}</h2>
                </div>
              </div>
            )}
            <div>
              <div className={styles.addressContent}>
                <div>
                  <div className={styles.addressHeader}>
                    <h2>
                      {intl.formatMessage(globalMessages.fromAddresses)}:
                      <span className={styles.addressCount}>
                        {data.addresses.from.length}
                      </span>
                    </h2>
                    <h2>{intl.formatMessage(messages.addressType)}</h2>
                    <h2 className={styles.fee}>
                      {intl.formatMessage(globalMessages.amountLabel)}
                    </h2>
                  </div>
                  <div className={styles.addressList}>
                    {data.addresses.from.map((address, addressIndex) => {
                      return this.renderRow({
                        kind: 'in',
                        data,
                        address,
                        addressIndex,
                        transform: amount => amount.abs().negated(), // ensure it shows as negative
                      });
                    })
                    }
                  </div>
                </div>
                <div>
                  <div className={styles.addressHeader}>
                    <h2>
                      {intl.formatMessage(globalMessages.toAddresses)}:
                      <span className={styles.addressCount}>{data.addresses.to.length}</span>
                    </h2>
                    <h2>{intl.formatMessage(messages.addressType)}</h2>
                    <h2 className={styles.fee}>
                      {intl.formatMessage(globalMessages.amountLabel)}
                    </h2>
                  </div>
                  <div className={styles.addressList}>
                    {data.addresses.to.map((address, addressIndex) => {
                      return this.renderRow({
                        kind: 'out',
                        data,
                        address,
                        addressIndex,
                      });
                    })}
                  </div>
                </div>
              </div>
              {this.getWithdrawals(data)}
              {this.getCertificate(data)}

              {(
                state === TxStatusCodes.IN_BLOCK &&
                this.props.numberOfConfirmations != null
              ) && (
                <div className={styles.row}>
                  <h2>{intl.formatMessage(messages.assuranceLevel)}</h2>
                  <span className={styles.rowData}>
                    <span className={styles.assuranceLevel}>{status}</span>
                    . <span className="confirmationCount">{this.props.numberOfConfirmations}</span> {intl.formatMessage(messages.confirmations)}.
                  </span>
                </div>
              )}

              <h2>{intl.formatMessage(globalMessages.transactionId)}</h2>
              <ExplorableHashContainer
                selectedExplorer={this.props.selectedExplorer}
                hash={data.txid}
                light
                linkType="transaction"
              >
                <span className={classnames([styles.rowData, styles.hash, 'txid'/* for tests */])}>
                  {data.txid}
                </span>
              </ExplorableHashContainer>

              {this.getMetadata(data)}
              {this.props.memo != null ? (
                <div className={styles.row}>
                  <h2>
                    {intl.formatMessage(memoMessages.memoLabel)}

                    <button
                      type="button"
                      onClick={onEditMemo.bind(this, data)}
                      className={classnames(
                        styles.editButton,
                        'editMemoButton' // for tests
                      )}
                    >
                      <div className={styles.editMemoIcon}>
                        <EditSvg />
                      </div>
                    </button>
                  </h2>
                  <span className={classnames(
                    styles.rowData,
                    'memoContent', // for tests
                  )}
                  >
                    {this.props.memo?.Content}
                  </span>
                </div>
              ) : (
                <div className={styles.row}>
                  <div className={styles.memoActionItemBlock}>
                    <button
                      type="button"
                      onClick={onAddMemo.bind(this, data)}
                      className="addMemoButton" // for tests
                    >
                      <div>
                        <span className={styles.addMemoIcon}>
                          <AddMemoSvg />
                        </span>
                        <span>{intl.formatMessage(memoMessages.addMemo)}</span>
                      </div>
                    </button>
                  </div>
                </div>
              )}
            </div>
          </div>
        </div>

      </div>
    );
  }

  generateAddressButton: string => ?Node = (address) => {
    const { intl } = this.context;
    const addressInfo = this.props.addressLookup(address);
    if (addressInfo == null) {
      return (
        <div className={classnames([styles.status, styles.typeAddress])}>
          {intl.formatMessage(globalMessages.processingLabel)}
        </div>
      );
    }
    return (
      <button type="button" className={classnames([styles.status, styles.typeAddress])} onClick={addressInfo.goToRoute}>
        {addressInfo.name}
      </button>
    );
  }

  jormungandrCertificateToText: $ReadOnly<CertificateRow> => string = (certificate) => {
    const { intl } = this.context;
    const kind = certificate.Kind;
    switch (kind) {
      case RustModule.WalletV3.CertificateKind.PoolRegistration:
        return intl.formatMessage(jormungandrCertificateKinds.PoolRegistration);
      case RustModule.WalletV3.CertificateKind.PoolUpdate:
        return intl.formatMessage(jormungandrCertificateKinds.PoolUpdate);
      case RustModule.WalletV3.CertificateKind.PoolRetirement:
        return intl.formatMessage(jormungandrCertificateKinds.PoolRetirement);
      case RustModule.WalletV3.CertificateKind.StakeDelegation:
        return intl.formatMessage(jormungandrCertificateKinds.StakeDelegation);
      case RustModule.WalletV3.CertificateKind.OwnerStakeDelegation:
        return intl.formatMessage(jormungandrCertificateKinds.OwnerStakeDelegation);
      default: {
        throw new Error(`${nameof(this.jormungandrCertificateToText)} unexpected kind ${kind}`);
      }
    }
  }

  shelleyCertificateToText: $ReadOnly<CertificateRow> => string = (certificate) => {
    const { intl } = this.context;
    const kind = certificate.Kind;
    switch (kind) {
      case RustModule.WalletV4.CertificateKind.StakeRegistration:
        return intl.formatMessage(shelleyCertificateKinds.StakeRegistration);
      case RustModule.WalletV4.CertificateKind.StakeDeregistration:
        return intl.formatMessage(shelleyCertificateKinds.StakeDeregistration);
      case RustModule.WalletV4.CertificateKind.StakeDelegation:
        return intl.formatMessage(shelleyCertificateKinds.StakeDelegation);
      case RustModule.WalletV4.CertificateKind.PoolRegistration:
        return intl.formatMessage(shelleyCertificateKinds.PoolRegistration);
      case RustModule.WalletV4.CertificateKind.PoolRetirement:
        return intl.formatMessage(shelleyCertificateKinds.PoolRetirement);
      case RustModule.WalletV4.CertificateKind.GenesisKeyDelegation:
        return intl.formatMessage(shelleyCertificateKinds.GenesisKeyDelegation);
      case RustModule.WalletV4.CertificateKind.MoveInstantaneousRewardsCert:
        return intl.formatMessage(shelleyCertificateKinds.MoveInstantaneousRewardsCert);
      default: {
        throw new Error(`${nameof(this.shelleyCertificateToText)} unexpected kind ${kind}`);
      }
    }
  }

  getWithdrawals: WalletTransaction => ?Node = (data) => {
    const { intl } = this.context;
    if (!(data instanceof CardanoShelleyTransaction)) {
      return null;
    }
    if (data.withdrawals.length === 0) {
      return null;
    }
    return (
      <div className={styles.addressContent}>
        <div>
          <div className={styles.addressHeader}>
            <h2>
              {intl.formatMessage(globalMessages.withdrawalsLabel)}:
              <span className={styles.addressCount}>
                {data.withdrawals.length}
              </span>
            </h2>
            <h2>{intl.formatMessage(messages.addressType)}</h2>
            <h2 className={styles.fee}>
              {intl.formatMessage(globalMessages.amountLabel)}
            </h2>
          </div>
          <div className={styles.addressList}>
            {data.withdrawals.map((address, addressIndex) => {
              return this.renderRow({
                kind: 'withdrawal',
                data,
                address,
                addressIndex,
              });
            })
            }
          </div>
        </div>
        <div />
      </div>
    );
  }

  getCertificate: WalletTransaction => ?Node = (data) => {
    const { intl } = this.context;

    const wrapCertificateText = (node, manyCerts) => (
      <>
        <h2>
          {manyCerts
            ? intl.formatMessage(messages.certificatesLabel)
            : intl.formatMessage(messages.certificateLabel)
          }
        </h2>
        <span className={styles.rowData}>
          {node}
        </span>
      </>
    );
    if (data instanceof JormungandrTransaction) {
      if (data.certificates.length === 0) {
        return null;
      }
      return wrapCertificateText(
        this.jormungandrCertificateToText(data.certificates[0].certificate),
        data.certificates.length > 1
      );
    }
    if (data instanceof CardanoShelleyTransaction) {
      if (data.certificates.length === 0) {
        return null;
      }
      const certBlock = data.certificates.reduce(
        (acc, curr, idx) => {
          const newElem = (
            // eslint-disable-next-line react/no-array-index-key
            <span key={idx}>
              {acc.length !== 0 ? (<br />) : undefined}
              {this.shelleyCertificateToText(curr.certificate)}
            </span>
          );
          acc.push(newElem);
          return acc;
        },
        ([]: Array<Node>)
      );
      return wrapCertificateText(
        certBlock,
        data.certificates.length > 1
      );
    }
  }

  getMetadata: WalletTransaction => ? Node = (data) => {
    const { intl } = this.context;

    if (data instanceof CardanoShelleyTransaction && data.metadata !== null) {
      let jsonData = null;

      try {
        jsonData = parseMetadata(data.metadata);
      } catch (error) {
        // try to parse schema using detailed conversion if advanced user
        if(this.props.complexityLevel === ComplexityLevels.Advanced){
          try {
            jsonData = parseMetadataDetailed(data.metadata)
          } catch (errDetailed) {
            // discard error
            // can not parse metadata as json
            // show the metadata hex as is
          }
        }
        // do nothing for simple user
      }

      return (
        <div className={styles.row}>
          <h2>{intl.formatMessage(messages.transactionMetadata)}</h2>
          <span className={styles.rowData}>
            {jsonData !== null ? (
              <CodeBlock code={jsonData} />)
              : (<span>0x{data.metadata}</span>)
            }
          </span>
        </div>
      )
    }
    return null;
  }
}<|MERGE_RESOLUTION|>--- conflicted
+++ resolved
@@ -578,14 +578,10 @@
     const { isExpanded } = this.state;
     const { intl } = this.context;
     const isFailedTransaction = state < 0;
-<<<<<<< HEAD
-    const isPendingTransaction = state === TxStatusCodes.PENDING;
+    const isPendingTransaction = state === TxStatusCodes.PENDING || state === TxStatusCodes.SUBMITTED;
     const isValidTransaction = (data instanceof CardanoShelleyTransaction) ?
       data.isValid :
       true;
-=======
-    const isPendingTransaction = state === TxStatusCodes.PENDING || state === TxStatusCodes.SUBMITTED;
->>>>>>> bda0465d
 
     const componentStyles = classnames([
       styles.component,
