// @flow
import { Component } from 'react';
import type { Node } from 'react';
import { observer } from 'mobx-react';
import { reaction } from 'mobx';
import classnames from 'classnames';
import { Button } from 'react-polymorph/lib/components/Button';
import { ButtonSkin } from 'react-polymorph/lib/skins/simple/ButtonSkin';
import { Input } from 'react-polymorph/lib/components/Input';
import { NumericInput } from 'react-polymorph/lib/components/NumericInput';
import { defineMessages, intlShape } from 'react-intl';
import { isValidMemoOptional, isValidMemo, } from '../../../utils/validations';
import ReactToolboxMobxForm from '../../../utils/ReactToolboxMobxForm';
import vjf from 'mobx-react-form/lib/validators/VJF';
import AmountInputSkin from '../skins/AmountInputSkin';
import AddMemoSvg from '../../../assets/images/add-memo.inline.svg';
import BorderedBox from '../../widgets/BorderedBox';
import styles from './WalletSendForm.scss';
import globalMessages, { memoMessages, } from '../../../i18n/global-messages';
import type { UriParams } from '../../../utils/URIHandling';
import { getAddressPayload, isValidReceiveAddress } from '../../../api/ada/lib/storage/bridge/utils';
import { MAX_MEMO_SIZE } from '../../../config/externalStorageConfig';
import type { TokenRow, NetworkRow } from '../../../api/ada/lib/storage/database/primitives/tables';
import {
  formattedAmountToBigNumber,
  formattedAmountToNaturalUnits,
  truncateToken,
} from '../../../utils/formatters';
import config from '../../../config';
import { InputOwnSkin } from '../../../themes/skins/InputOwnSkin';
import LocalizableError from '../../../i18n/LocalizableError';
import WarningBox from '../../widgets/WarningBox';
import type { $npm$ReactIntl$IntlFormat, } from 'react-intl';
import { getTokenName, genFormatTokenAmount, getTokenStrictName, getTokenIdentifierIfExists, } from '../../../stores/stateless/tokenHelpers';
import {
  MultiToken,
} from '../../../api/common/lib/MultiToken';
import type {
  TokenEntry,
  TokenLookupKey,
} from '../../../api/common/lib/MultiToken';
import { Select } from 'react-polymorph/lib/components/Select';
import { SelectTokenSkin } from '../../../themes/skins/SelectTokenSkin';
import TokenOptionRow from '../../widgets/tokenOption/TokenOptionRow';
import BigNumber from 'bignumber.js';

const messages = defineMessages({
  receiverLabel: {
    id: 'wallet.send.form.receiver.label',
    defaultMessage: '!!!Receiver',
  },
  receiverHint: {
    id: 'wallet.send.form.receiver.hint',
    defaultMessage: '!!!Wallet Address',
  },
  dropdownAmountLabel: {
    id: 'wallet.send.form.sendAll.dropdownAmountLabel',
    defaultMessage: '!!!Send all {coinName}',
  },
  allTokens: {
    id: 'wallet.send.form.sendAll.allTokens',
    defaultMessage: '!!! + all tokens',
  },
  selectedAmountLable: {
    id: 'wallet.send.form.sendAll.selectedAmountLable',
    defaultMessage: '!!!Amount Options',
  },
  customAmount: {
    id: 'wallet.send.form.sendAll.customAmount',
    defaultMessage: '!!!Custom Amount',
  },
  transactionFeeError: {
    id: 'wallet.send.form.transactionFeeError',
    defaultMessage: '!!!Not enough Ada for fees. Try sending a smaller amount.',
  },
  calculatingFee: {
    id: 'wallet.send.form.calculatingFee',
    defaultMessage: '!!!Calculating fee...',
  },
  memoInvalidOptional: {
    id: 'wallet.transaction.memo.optional.invalid',
    defaultMessage: '!!!Memo cannot be more than {maxMemo} characters.',
  },
  willSendAll: {
    id: 'wallet.send.form.willSendAll',
    defaultMessage: '!!!Will Send All Tokens!'
  }
});

type Props = {|
  +selectedNetwork: $ReadOnly<NetworkRow>,
  +hasAnyPending: boolean,
  +validateAmount: (
    amountInNaturalUnits: BigNumber,
    tokenRow: $ReadOnly<TokenRow>,
  ) => Promise<[boolean, void | string]>,
  +onSubmit: void => void,
  +totalInput: ?MultiToken,
  +classicTheme: boolean,
  +updateReceiver: (void | string) => void,
  +updateAmount: (?BigNumber) => void,
  +updateMemo: (void | string) => void,
  +shouldSendAll: boolean,
  +updateSendAllStatus: (void | boolean) => void,
  +fee: ?MultiToken,
  +isCalculatingFee: boolean,
  +reset: void => void,
  +error: ?LocalizableError,
  +uriParams: ?UriParams,
  +resetUriParams: void => void,
  +showMemo: boolean,
  +onAddMemo: void => void,
  +getTokenInfo: $ReadOnly<Inexact<TokenLookupKey>> => $ReadOnly<TokenRow>,
  +defaultToken: $ReadOnly<TokenRow>, // need since no guarantee input in non-null
  +onAddToken: (void | $ReadOnly<TokenRow>) => void,
  +spendableBalance: ?MultiToken,
  +selectedToken: void | $ReadOnly<TokenRow>,
|};
const CUSTOM_AMOUNT = 'CUSTOM_AMOUNT'

@observer
export default class WalletSendForm extends Component<Props> {

  static contextTypes: {|intl: $npm$ReactIntl$IntlFormat|} = {
    intl: intlShape.isRequired,
  };

  amountFieldReactionDisposer: null | (() => mixed) = null;

  componentDidMount(): void {
    this.props.reset();

    const formatValue = genFormatTokenAmount(this.props.getTokenInfo);
    if (this.props.uriParams) {
      // assert not null
      const uriParams = this.props.uriParams;

      // note: assume these are validated externally
      this.props.updateAmount(uriParams.amount.getDefaultEntry().amount);
      this.props.updateReceiver(getAddressPayload(uriParams.address, this.props.selectedNetwork));
      this.props.resetUriParams();
    }

    /**
     * Mobx-react-form doesn't allow the value field to be updated based on a computed variable
     * so instead we register a reaction to update it
     */
    this.amountFieldReactionDisposer = reaction(
      () => [this.props.shouldSendAll, this.props.totalInput],
      () => {
        if (!this.props.totalInput || !this.props.fee) {
          return;
        }
        const totalInput = this.props.totalInput;
        const fee = this.props.fee;
        if (!this.props.shouldSendAll) {
          return;
        }

        // once sendAll is triggered, set the amount field to the total input
        const adjustedInput = totalInput.joinSubtractCopy(fee);
        const relatedEntry = this.getTokenEntry(adjustedInput);
        this.form.$('amount').set('value', formatValue(
          relatedEntry,
        ));
      },
    );
  }

  getTokenEntry: MultiToken => TokenEntry = (tokens) => {
    return this.props.selectedToken == null
      ? tokens.getDefaultEntry()
      : tokens.values.find(
        entry => entry.identifier === this.props.selectedToken?.Identifier
      ) ?? tokens.getDefaultEntry();
  }

  componentWillUnmount(): void {
    this.props.reset();
    // dispose reaction
    if (this.amountFieldReactionDisposer != null) {
      this.amountFieldReactionDisposer();
    }
  }

  // FORM VALIDATION
  form: ReactToolboxMobxForm = new ReactToolboxMobxForm({
    fields: {
      receiver: {
        label: this.context.intl.formatMessage(messages.receiverLabel),
        placeholder: this.props.classicTheme ?
          this.context.intl.formatMessage(messages.receiverHint) : '',
        value: this.props.uriParams
          ? this.props.uriParams.address
          : '',
        validators: [({ field }) => {
          const receiverValue = field.value;
          if (receiverValue === '') {
            this.props.updateReceiver();
            return [false, this.context.intl.formatMessage(globalMessages.fieldIsRequired)];
          }
          const updateReceiver = (isValid: bool) => {
            if (isValid) {
              this.props.updateReceiver(
                getAddressPayload(receiverValue, this.props.selectedNetwork)
              );
            } else {
              this.props.updateReceiver();
            }
          };

          const isValid = isValidReceiveAddress(receiverValue, this.props.selectedNetwork);
          if (isValid === true) {
            updateReceiver(true);
            return [isValid];
          }
          updateReceiver(isValid[0]);
          return [isValid[0], this.context.intl.formatMessage(isValid[1])];
        }],
      },
      amount: {
        label: this.context.intl.formatMessage(globalMessages.amountLabel),
        placeholder: this.props.classicTheme ?
          `0.${'0'.repeat(this.getNumDecimals())}` : '',
        value: (() => {
          const formatValue = genFormatTokenAmount(this.props.getTokenInfo);
          return this.props.uriParams
            ? formatValue(
              this.props.uriParams.amount.getDefaultEntry(),
            )
            : null
        })(),
        validators: [async ({ field }) => {
          if (this.props.shouldSendAll) {
            // sendall doesn't depend on the amount so always succeed
            return true;
          }
          const amountValue: string = field.value;
          if (amountValue === '') {
            this.props.updateAmount();
            return [false, this.context.intl.formatMessage(globalMessages.fieldIsRequired)];
          }
          const formattedAmount = new BigNumber(formattedAmountToNaturalUnits(
            amountValue,
            this.getNumDecimals(),
          ));
          const isValidAmount = await this.props.validateAmount(
            formattedAmount,
            this.props.selectedToken ?? this.props.defaultToken
          );
          if (isValidAmount[0]) {
            this.props.updateAmount(formattedAmount);
          } else {
            this.props.updateAmount();
          }
          return isValidAmount;
        }],
      },
      selectedToken: {
        label: this.context.intl.formatMessage(globalMessages.assetSelect),
        value: this.props.selectedToken?.TokenId ?? this.props.getTokenInfo({
          identifier: this.props.defaultToken.Identifier,
          networkId: this.props.defaultToken.NetworkId,
        }).TokenId,
      },
      selectedAmount: {
        label: this.context.intl.formatMessage(messages.selectedAmountLable),
        value: this.props.shouldSendAll ?
          this.props.selectedToken?.TokenId ?? this.props.getTokenInfo({
          identifier: this.props.defaultToken.Identifier,
          networkId: this.props.defaultToken.NetworkId,
        }).TokenId : CUSTOM_AMOUNT
      },
      memo: {
        label: this.context.intl.formatMessage(memoMessages.memoLabel),
        placeholder: this.context.intl.formatMessage(memoMessages.optionalMemo),
        value: '',
        validators: [({ field }) => {
          const memoContent = field.value;
          const isValid = isValidMemoOptional(memoContent);
          if (isValid) {
            this.props.updateMemo(memoContent);
          }
          return [
            isValid,
            this.context.intl.formatMessage(
              messages.memoInvalidOptional,
              { maxMemo: MAX_MEMO_SIZE, }
            )
          ];
        }],
      },
    },
  }, {
    options: {
      // if fields are pre-populated by URI, validate them right away
      showErrorsOnInit: this.props.uriParams,
      validateOnBlur: false,
      validateOnChange: true,
      validationDebounceWait: config.forms.FORM_VALIDATION_DEBOUNCE_WAIT,
    },
    plugins: {
      vjf: vjf()
    },
  });

  getNumDecimals(): number {
    const info = this.props.selectedToken ?? this.props.getTokenInfo({
      identifier: this.props.defaultToken.Identifier,
      networkId: this.props.defaultToken.NetworkId,
    });
    return info.Metadata.numberOfDecimals;
  }

  render(): Node {
    const { form } = this;
    const { intl } = this.context;
    const { memo } = this.form.values();
    const {
      hasAnyPending,
      classicTheme,
      showMemo,
      onAddMemo
    } = this.props;

    const amountField = form.$('amount');
    const receiverField = form.$('receiver');
    const memoField = form.$('memo');
    const amountFieldProps = amountField.bind();

    const transactionFee = this.props.fee ?? new MultiToken([], {
      defaultIdentifier: this.props.defaultToken.Identifier,
      defaultNetworkId: this.props.defaultToken.NetworkId,
    });

    const totalAmount = this.props.totalInput ?? new MultiToken([{
      identifier: (this.props.selectedToken ?? this.props.defaultToken).Identifier,
      networkId: (this.props.selectedToken ?? this.props.defaultToken).NetworkId,
      amount: formattedAmountToBigNumber(amountFieldProps.value)
        .shiftedBy((this.props.selectedToken ?? this.props.defaultToken).Metadata.numberOfDecimals),
    }], {
      defaultIdentifier: this.props.defaultToken.Identifier,
      defaultNetworkId: this.props.defaultToken.NetworkId,
    });

    const pendingTxWarningComponent = (
      <div className={styles.warningBox}>
        <WarningBox>
          {intl.formatMessage(globalMessages.sendingIsDisabled)}
        </WarningBox>
      </div>
    );

    let transactionFeeError = null;
    if (this.props.isCalculatingFee) {
      transactionFeeError = this.context.intl.formatMessage(messages.calculatingFee);
    }
    if (this.props.error) {
      transactionFeeError = this.context.intl.formatMessage(
        this.props.error,
        this.props.error.values
      );
    }

    const formatValue = genFormatTokenAmount(this.props.getTokenInfo);

    const tokenOptions = (() => {
      if (this.props.spendableBalance == null) return [];
      const { spendableBalance } = this.props;
      return [
        // make sure default token is always first in the list
        spendableBalance.getDefaultEntry(),
        ...spendableBalance.nonDefaultEntries(),
      ].map(entry => ({
        entry,
        info: this.props.getTokenInfo(entry),
      })).map(token => ({
        value: token.info.TokenId,
        info: token.info,
        label: truncateToken(getTokenStrictName(token.info) ?? getTokenIdentifierIfExists(token.info) ?? '-'),
        id: (getTokenIdentifierIfExists(token.info) ?? '-'),
        amount: genFormatTokenAmount(this.props.getTokenInfo)(token.entry)
      }));
    })();


<<<<<<< HEAD
=======
    const tokenId = this.props.selectedToken?.TokenId ?? this.props.getTokenInfo({
      identifier: this.props.defaultToken.Identifier,
      networkId: this.props.defaultToken.NetworkId,
    }).TokenId

>>>>>>> d84a3488
    const sendAmountOptions = (() => {
      return [
        { id: 'custom-amount', label: intl.formatMessage(messages.customAmount), value: CUSTOM_AMOUNT },
        ...tokenOptions.filter(t => t.value === tokenId).map(token => {
          let label = intl.formatMessage(messages.dropdownAmountLabel, {
            currency: truncateToken(token.label)
          })
          const defaultTokenName =truncateToken(getTokenName(this.props.defaultToken))
          if(token.label === defaultTokenName){
            label += intl.formatMessage(messages.allTokens)
          }
          return {
            label,
            value: token.value,
            id: token.id
          }
        })
      ]
    })()
    const tokenListClasses = classnames([
      styles.tokenList,
      {
        [styles.show]: this.props.shouldSendAll &&
           this.form.$('selectedToken').value === tokenId
      }
    ])
    return (
      <div className={styles.component}>

        {hasAnyPending && pendingTxWarningComponent}

        <BorderedBox>

          {tokenOptions.length > 1 && (
            <Select
              className={styles.currencySelect}
              options={tokenOptions}
              {...form.$('selectedToken').bind()}
              onChange={value => {
                this.props.onAddToken(tokenOptions.find(
                  token => token.info.TokenId === value
                )?.info);

                // clear send all when changing currencies
                if (this.props.shouldSendAll) {
                  this.props.updateSendAllStatus(false);
                }
                // clear amount field when switching currencies
                this.form.$('amount').clear();
                // reset the amout dropdown to coustom amount
                this.form.$('selectedAmount').value = CUSTOM_AMOUNT
                this.props.updateAmount();
              }}
              skin={SelectTokenSkin}
              value={this.props.selectedToken?.TokenId ?? this.props.getTokenInfo({
                identifier: this.props.defaultToken.Identifier,
                networkId: this.props.defaultToken.NetworkId,
              }).TokenId}
              optionRenderer={option => (
                <TokenOptionRow
                  displayName={option.label}
                  id={option.id}
                  amount={option.amount}
                />
              )}
            />
          )}

          <div className={styles.receiverInput}>
            <Input
              className="receiver"
              {...receiverField.bind()}
              error={receiverField.error}
              skin={InputOwnSkin}
              done={receiverField.isValid}
            />
          </div>

          <div className={styles.amountInput}>
            <NumericInput
              {...amountFieldProps}
              value={amountFieldProps.value === ''
                ? null
                : formattedAmountToBigNumber(amountFieldProps.value)
              }
              className="amount"
              label={intl.formatMessage(globalMessages.amountLabel)}
              decimalPlaces={this.getNumDecimals()}
              disabled={this.props.shouldSendAll}
              error={(transactionFeeError || amountField.error)}
              // AmountInputSkin props
              currency={truncateToken(
                getTokenName(this.props.selectedToken ?? this.props.defaultToken)
              )}
              fees={formatValue(transactionFee.getDefaultEntry())}
              total={formatValue(this.getTokenEntry(totalAmount))}
              allowSigns={false}
              skin={AmountInputSkin}
              classicTheme={classicTheme}
            />
          </div>

          <Select
            options={sendAmountOptions}
            {...form.$('selectedAmount').bind()}
            onChange={value => {
              // Do nothing if we select the same option twice
              if (this.form.$('selectedAmount').value === value) return
              if (value === CUSTOM_AMOUNT) {
                this.props.updateSendAllStatus(false);
              } else {
                // if we switched shouldSendAll from true -> false
                // we need to re-enable the field
                // and set it to whatever value was used for the sendAll value
                this.props.updateSendAllStatus(true);
              }

              if (this.props.shouldSendAll) {
                this.props.updateAmount(new BigNumber(
                  formattedAmountToNaturalUnits(
                    this.form.$('amount').value,
                    this.getNumDecimals(),
                  )
                ));
              }

              this.form.$('selectedAmount').value = value;
            }}
            optionRenderer={option => (
              <TokenOptionRow
                displayName={option.label}
                nameOnly
              />
            )}
          />

          <div className={tokenListClasses}>
            <h1>{intl.formatMessage(messages.willSendAll)}</h1>
            {tokenOptions.map(token => (
              <p key={token.id}>
                {token.amount} {' '} {token.label}
              </p>))}
          </div>

          {showMemo ? (
            <div className={styles.memoInput}>
              <Input
                className="memo"
                {...memoField.bind()}
                error={memoField.error}
                skin={InputOwnSkin}
                done={isValidMemo(memo)}
              />
            </div>
          ) : (
            <div className={styles.memoActionItemBlock}>
              <button
                className="addMemoButton"
                type="button"
                onClick={onAddMemo}
              >
                <div>
                  <span className={styles.addMemoIcon}>
                    <AddMemoSvg />
                  </span>
                  <span className={styles.actionLabel}>
                    {intl.formatMessage(memoMessages.addMemo)}
                  </span>
                </div>
              </button>
            </div>
          )}

          {this._makeInvokeConfirmationButton()}

        </BorderedBox>

      </div>
    );
  }

  _makeInvokeConfirmationButton(): Node {
    const { intl } = this.context;
    const { memo } = this.form.values();

    const buttonClasses = classnames([
      'primary',
      styles.nextButton,
    ]);

    const {
      hasAnyPending,
    } = this.props;

    const disabledCondition = (
      !this.props.fee
      || hasAnyPending
      || !isValidMemoOptional(memo)
    );

    return (
      <Button
        className={buttonClasses}
        label={intl.formatMessage(globalMessages.nextButtonLabel)}
        onMouseUp={this.props.onSubmit}
        /** Next Action can't be performed in case transaction fees are not calculated
          * or there's a transaction waiting to be confirmed (pending) */
        disabled={disabledCondition}
        skin={ButtonSkin}
      />);
  }
}<|MERGE_RESOLUTION|>--- conflicted
+++ resolved
@@ -384,14 +384,11 @@
     })();
 
 
-<<<<<<< HEAD
-=======
     const tokenId = this.props.selectedToken?.TokenId ?? this.props.getTokenInfo({
       identifier: this.props.defaultToken.Identifier,
       networkId: this.props.defaultToken.NetworkId,
     }).TokenId
 
->>>>>>> d84a3488
     const sendAmountOptions = (() => {
       return [
         { id: 'custom-amount', label: intl.formatMessage(messages.customAmount), value: CUSTOM_AMOUNT },
