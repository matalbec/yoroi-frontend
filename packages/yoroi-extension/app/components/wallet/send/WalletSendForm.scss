--- conflicted
+++ resolved
@@ -76,8 +76,6 @@
     padding-left: 17px;
   }
 
-<<<<<<< HEAD
-=======
   .tokenList {
     max-height: 0px;
     height: 0px;
@@ -105,7 +103,6 @@
 
 }
 
->>>>>>> f3cab8bc
 :global(.YoroiModern) .component {
   padding: 30px;
 
