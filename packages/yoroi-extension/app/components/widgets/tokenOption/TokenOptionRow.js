// @flow
import { Component } from 'react';
import type { Node } from 'react';
import { observer } from 'mobx-react';
import classnames from 'classnames';

import styles from './TokenOptionRow.scss';

type Props = {|
  +displayName: string,
  +id?: string,
  +amount?: string,
  +nameOnly?: boolean
|};

@observer
export default class TokenOptionRow extends Component<Props> {

  static defaultProps: {|
    id: string,
    amount: string,
    nameOnly: boolean,
  |} = {
    id: '',
    amount: '',
    nameOnly: false,
  };

  render(): Node {
    const notOnlyName = !this.props.nameOnly;
    return (
      <div className={classnames([styles.container, styles.rowText])}>
        <div className={styles.item_name}>{this.props.displayName}</div>
<<<<<<< HEAD
        {!this.props.nameOnly &&
        <>
        <div className={styles.item_amount}>{this.props.amount}</div>
        <div className={styles.item_id}> {this.props.id}</div>
        </>}
=======
        {notOnlyName ? (
          <>
            <div className={styles.item_amount}>{this.props.amount}</div>
            <div className={styles.item_id}> {this.props.id}</div>
          </>
        ) : null}
>>>>>>> d84a3488

      </div>
    );
  }
}<|MERGE_RESOLUTION|>--- conflicted
+++ resolved
@@ -31,20 +31,12 @@
     return (
       <div className={classnames([styles.container, styles.rowText])}>
         <div className={styles.item_name}>{this.props.displayName}</div>
-<<<<<<< HEAD
-        {!this.props.nameOnly &&
-        <>
-        <div className={styles.item_amount}>{this.props.amount}</div>
-        <div className={styles.item_id}> {this.props.id}</div>
-        </>}
-=======
         {notOnlyName ? (
           <>
             <div className={styles.item_amount}>{this.props.amount}</div>
             <div className={styles.item_id}> {this.props.id}</div>
           </>
         ) : null}
->>>>>>> d84a3488
 
       </div>
     );
