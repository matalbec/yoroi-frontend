// @flow
import { Component } from 'react';
import type { Node } from 'react';
import { observer } from 'mobx-react';
import { Typography } from '@mui/material';
import { Box } from '@mui/system';

type Props = {|
  +displayName: string,
  +id?: string,
  +amount?: string,
  nameOnly?: boolean | null,
|};

@observer
export default class TokenOptionRow extends Component<Props> {
  static defaultProps: {|
    id: void,
    amount: void,
    nameOnly: void,
  |} = {
    id: undefined,
    amount: undefined,
    nameOnly: undefined,
  };
  render(): Node {
    const notOnlyName = !this.props.nameOnly;
    return (
      <Box width="100%">
        <Box
          sx={{
            display: 'flex',
            alignItems: 'center',
            justifyContent: 'space-between',
            color: '#242838',
            fontSize: '1rem',
          }}
        >
          <Typography sx={{ flex: 1 }}>{this.props.displayName}</Typography>
<<<<<<< HEAD
          {/* $FlowFixMe[sketchy-null-bool][sketchy-null-mixed] */}
          {!this.props.nameOnly && <Typography flex={1}>{this.props.amount}</Typography>}
        </Box>
        <Box>
          {/* $FlowFixMe[sketchy-null-bool][sketchy-null-mixed] */}
          {!this.props.nameOnly && (
=======
          {notOnlyName && <Typography flex={1}>{this.props.amount}</Typography>}
        </Box>
        <Box>
          {notOnlyName && (
>>>>>>> f3cab8bc
            <Typography
              sx={{ color: '#6B7384', fontSize: '0.875rem', letterSpacing: 0, lineHeight: '22px' }}
            >
              {this.props.id}
            </Typography>
          )}
        </Box>
      </Box>
    );
  }
}<|MERGE_RESOLUTION|>--- conflicted
+++ resolved
@@ -37,19 +37,10 @@
           }}
         >
           <Typography sx={{ flex: 1 }}>{this.props.displayName}</Typography>
-<<<<<<< HEAD
-          {/* $FlowFixMe[sketchy-null-bool][sketchy-null-mixed] */}
-          {!this.props.nameOnly && <Typography flex={1}>{this.props.amount}</Typography>}
-        </Box>
-        <Box>
-          {/* $FlowFixMe[sketchy-null-bool][sketchy-null-mixed] */}
-          {!this.props.nameOnly && (
-=======
           {notOnlyName && <Typography flex={1}>{this.props.amount}</Typography>}
         </Box>
         <Box>
           {notOnlyName && (
->>>>>>> f3cab8bc
             <Typography
               sx={{ color: '#6B7384', fontSize: '0.875rem', letterSpacing: 0, lineHeight: '22px' }}
             >
