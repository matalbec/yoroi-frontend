// @flow
import { Component } from 'react';
import type { Node } from 'react';
import { observer } from 'mobx-react';
import { ThemeProvider } from 'react-polymorph/lib/components/ThemeProvider';
import { Router } from 'react-router-dom';
import type { RouterHistory } from 'react-router-dom';
import { addLocaleData, IntlProvider } from 'react-intl';
import en from 'react-intl/locale-data/en';
import ko from 'react-intl/locale-data/ko';
import ja from 'react-intl/locale-data/ja';
import zh from 'react-intl/locale-data/zh';
import ru from 'react-intl/locale-data/ru';
import de from 'react-intl/locale-data/de';
import fr from 'react-intl/locale-data/fr';
import nl from 'react-intl/locale-data/nl';
import pt from 'react-intl/locale-data/pt';
import id from 'react-intl/locale-data/id';
import es from 'react-intl/locale-data/es';
import it from 'react-intl/locale-data/it';
import tr from 'react-intl/locale-data/tr';
import { Routes } from './Routes';
import { yoroiPolymorphTheme } from './themes/PolymorphThemes';
import { themeOverrides } from './themes/overrides';
import { translations } from './i18n/translations';
import type { StoresMap } from './stores';
import type { ActionsMap } from './actions';
import { changeToplevelTheme, MuiThemes } from './themes';
import ThemeManager from './ThemeManager';
import environment from './environment';
import MaintenancePage from './containers/MaintenancePage';
import CrashPage from './containers/CrashPage';
import { Logger } from './utils/logging';
import { SimpleSkins } from 'react-polymorph/lib/skins/simple';
import { SimpleDefaults } from 'react-polymorph/lib/themes/simple';
import { LayoutProvider } from './themes/context/layout';
import { ThemeProvider as MuiThemeProvide } from '@mui/material/styles';
import { CssBaseline } from '@mui/material';
import { globalStyles } from './styles/globalStyles';

// https://github.com/yahoo/react-intl/wiki#loading-locale-data
addLocaleData([
  ...en,
  ...ko,
  ...ja,
  ...zh,
  ...ru,
  ...de,
  ...fr,
  ...nl,
  ...pt,
  ...id,
  ...es,
  ...it,
  ...tr,
]);

type Props = {|
  +stores: StoresMap,
  +actions: ActionsMap,
  +history: RouterHistory,
|};
type State = {|
  crashed: boolean,
|};

@observer
class App extends Component<Props, State> {
  state: State = {
    crashed: false,
  };

  static getDerivedStateFromError(_error: any): State {
    // Update state so the next render will show the fallback UI.
    return { crashed: true };
  }

  componentDidCatch(error: any, errorInfo: any): void {
    Logger.error(errorInfo.componentStack);
  }

  render(): Node {
    const { stores } = this.props;
    const locale = stores.profile.currentLocale;

    // Merged english messages with selected by user locale messages
    // In this case all english data would be overridden to user selected locale, but untranslated
    // (missed in object keys) just stay in english
    // eslint-disable-next-line prefer-object-spread
    const mergedMessages: { [key: string]: string, ... } = Object.assign(
      {},
      translations['en-US'],
      translations[locale]
    );

    const themeVars = Object.assign(stores.profile.currentThemeVars, {
      // show wingdings on dev builds when no font is set to easily find
      // missing font bugs. However, on production, we use Times New Roman
      // which looks ugly but at least it's readable.
      '--default-font': !environment.isProduction() ? 'wingdings' : 'Times New Roman',
    });
    const currentTheme = stores.profile.currentTheme;

    changeToplevelTheme(currentTheme);

<<<<<<< HEAD
    const muiTheme = MuiThemes[currentTheme] ?? 'YoroiModern';
=======
    // <TODO:THEME_SELECT>
    const isModernTheme = true;

    const theme = isModernTheme ? modernTheme : classicTheme;
>>>>>>> 496ea837

    return (
      <div style={{ height: '100%' }}>
        <MuiThemeProvide theme={muiTheme}>
          <CssBaseline />
<<<<<<< HEAD
          {globalStyles(muiTheme)}
          <ThemeManager variables={themeVars} />
          {/* Automatically pass a theme prop to all components in this subtree. */}
          <ThemeProvider
            key={currentTheme}
            theme={yoroiPolymorphTheme}
            skins={SimpleSkins}
            variables={SimpleDefaults}
            themeOverrides={themeOverrides(currentTheme)}
          >
            <IntlProvider {...{ locale, key: locale, messages: mergedMessages }}>
              {this.getContent()}
            </IntlProvider>
          </ThemeProvider>
=======
          {globalStyles(theme)}
          <LayoutProvider>
            <ThemeManager variables={themeVars} />
            {/* Automatically pass a theme prop to all components in this subtree. */}
            <ThemeProvider
              key={currentTheme}
              theme={yoroiPolymorphTheme}
              skins={SimpleSkins}
              variables={SimpleDefaults}
              themeOverrides={themeOverrides(currentTheme)}
            >
              <IntlProvider {...{ locale, key: locale, messages: mergedMessages }}>
                {this.getContent()}
              </IntlProvider>
            </ThemeProvider>
          </LayoutProvider>
>>>>>>> 496ea837
        </MuiThemeProvide>
      </div>
    );
  }

  getContent: void => ?Node = () => {
    const { stores, actions, history } = this.props;
    if (this.state.crashed === true) {
      return (<CrashPage stores={stores} actions={actions} />);
    }
    if (stores.serverConnectionStore.isMaintenance) {
      return (<MaintenancePage stores={stores} actions={actions} />);
    }
    return <Router history={history}>{Routes(stores, actions)}</Router>;
  };
}

export default App;<|MERGE_RESOLUTION|>--- conflicted
+++ resolved
@@ -103,37 +103,14 @@
 
     changeToplevelTheme(currentTheme);
 
-<<<<<<< HEAD
-    const muiTheme = MuiThemes[currentTheme] ?? 'YoroiModern';
-=======
-    // <TODO:THEME_SELECT>
-    const isModernTheme = true;
-
-    const theme = isModernTheme ? modernTheme : classicTheme;
->>>>>>> 496ea837
+    const muiTheme = MuiThemes[currentTheme ?? 'YoroiModern'];
 
     return (
       <div style={{ height: '100%' }}>
-        <MuiThemeProvide theme={muiTheme}>
-          <CssBaseline />
-<<<<<<< HEAD
-          {globalStyles(muiTheme)}
-          <ThemeManager variables={themeVars} />
-          {/* Automatically pass a theme prop to all components in this subtree. */}
-          <ThemeProvider
-            key={currentTheme}
-            theme={yoroiPolymorphTheme}
-            skins={SimpleSkins}
-            variables={SimpleDefaults}
-            themeOverrides={themeOverrides(currentTheme)}
-          >
-            <IntlProvider {...{ locale, key: locale, messages: mergedMessages }}>
-              {this.getContent()}
-            </IntlProvider>
-          </ThemeProvider>
-=======
-          {globalStyles(theme)}
-          <LayoutProvider>
+        <LayoutProvider>
+          <MuiThemeProvide theme={muiTheme}>
+            <CssBaseline />
+            {globalStyles(muiTheme)}
             <ThemeManager variables={themeVars} />
             {/* Automatically pass a theme prop to all components in this subtree. */}
             <ThemeProvider
@@ -147,9 +124,8 @@
                 {this.getContent()}
               </IntlProvider>
             </ThemeProvider>
-          </LayoutProvider>
->>>>>>> 496ea837
-        </MuiThemeProvide>
+          </MuiThemeProvide>
+        </LayoutProvider>
       </div>
     );
   }
