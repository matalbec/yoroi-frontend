// @flow
import { Component } from 'react';
import type { Node } from 'react';
import { observer } from 'mobx-react';
import { ThemeProvider } from 'react-polymorph/lib/components/ThemeProvider';
import { Router } from 'react-router-dom';
import type { RouterHistory } from 'react-router-dom';
import { addLocaleData, IntlProvider } from 'react-intl';
import en from 'react-intl/locale-data/en';
import ko from 'react-intl/locale-data/ko';
import ja from 'react-intl/locale-data/ja';
import zh from 'react-intl/locale-data/zh';
import ru from 'react-intl/locale-data/ru';
import de from 'react-intl/locale-data/de';
import fr from 'react-intl/locale-data/fr';
import nl from 'react-intl/locale-data/nl';
import pt from 'react-intl/locale-data/pt';
import id from 'react-intl/locale-data/id';
import es from 'react-intl/locale-data/es';
import it from 'react-intl/locale-data/it';
import tr from 'react-intl/locale-data/tr';
import { Routes } from './Routes';
import { yoroiPolymorphTheme } from './themes/PolymorphThemes';
import { themeOverrides } from './themes/overrides';
import { translations } from './i18n/translations';
import type { StoresMap } from './stores';
import type { ActionsMap } from './actions';
import { changeToplevelTheme } from './themes';
import ThemeManager from './ThemeManager';
import environment from './environment';
import MaintenancePage from './containers/MaintenancePage';
import CrashPage from './containers/CrashPage';
import { Logger } from './utils/logging';
import { SimpleSkins } from 'react-polymorph/lib/skins/simple';
import { SimpleDefaults } from 'react-polymorph/lib/themes/simple';
<<<<<<< HEAD
import { ThemeProvider as MuiThemeProvide } from '@mui/material/styles';
import { CssBaseline } from '@mui/material';
import { classicTheme, modernTheme } from './styles/themes';
import { globalStyles } from './styles/globalStyles';
=======
import { LayoutProvider } from './themes/context/layout';
>>>>>>> 13143b8b

// https://github.com/yahoo/react-intl/wiki#loading-locale-data
addLocaleData([
  ...en,
  ...ko,
  ...ja,
  ...zh,
  ...ru,
  ...de,
  ...fr,
  ...nl,
  ...pt,
  ...id,
  ...es,
  ...it,
  ...tr,
]);

type Props = {|
  +stores: StoresMap,
  +actions: ActionsMap,
  +history: RouterHistory,
|};
type State = {|
  crashed: boolean,
|};

@observer
class App extends Component<Props, State> {

  state: State = {
    crashed: false,
  };

  static getDerivedStateFromError(_error: any): State {
    // Update state so the next render will show the fallback UI.
    return { crashed: true };
  }

  componentDidCatch(error: any, errorInfo: any): void {
    Logger.error(errorInfo.componentStack);
  }

  render(): Node {
    const { stores } = this.props;
    const locale = stores.profile.currentLocale;

    // Merged english messages with selected by user locale messages
    // In this case all english data would be overridden to user selected locale, but untranslated
    // (missed in object keys) just stay in english
    // eslint-disable-next-line prefer-object-spread
    const mergedMessages: { [key: string]: string, ... } = Object.assign(
      {},
      translations['en-US'],
      translations[locale]
    );

    const themeVars = Object.assign(stores.profile.currentThemeVars, {
      // show wingdings on dev builds when no font is set to easily find
      // missing font bugs. However, on production, we use Times New Roman
      // which looks ugly but at least it's readable.
      '--default-font': !environment.isProduction() ? 'wingdings' : 'Times New Roman',
    });
    const currentTheme = stores.profile.currentTheme;

    changeToplevelTheme(currentTheme);

    // eslint-disable-next-line no-constant-condition
    const theme = true ? modernTheme : classicTheme

    return (
      <div style={{ height: '100%' }}>
<<<<<<< HEAD
        <MuiThemeProvide theme={theme}>
          <CssBaseline />
          {globalStyles(theme)}
=======
        <LayoutProvider>
>>>>>>> 13143b8b
          <ThemeManager variables={themeVars} />
          {/* Automatically pass a theme prop to all components in this subtree. */}
          <ThemeProvider
            key={currentTheme}
            theme={yoroiPolymorphTheme}
            skins={SimpleSkins}
            variables={SimpleDefaults}
            themeOverrides={themeOverrides(currentTheme)}
          >
            <IntlProvider {...{ locale, key: locale, messages: mergedMessages }}>
              {this.getContent()}
            </IntlProvider>
          </ThemeProvider>
<<<<<<< HEAD
        </MuiThemeProvide>
=======
        </LayoutProvider>
>>>>>>> 13143b8b
      </div>
    );
  }

  getContent: void => ?Node = () => {
    const { stores, actions, history } = this.props;
    if (this.state.crashed === true) {
      return (<CrashPage stores={stores} actions={actions} />);
    }
    if (stores.serverConnectionStore.isMaintenance) {
      return (<MaintenancePage stores={stores} actions={actions} />);
    }
    return (
      <Router history={history}>
        {Routes(stores, actions)}
      </Router>
    );
  }
}

export default App;<|MERGE_RESOLUTION|>--- conflicted
+++ resolved
@@ -33,14 +33,11 @@
 import { Logger } from './utils/logging';
 import { SimpleSkins } from 'react-polymorph/lib/skins/simple';
 import { SimpleDefaults } from 'react-polymorph/lib/themes/simple';
-<<<<<<< HEAD
+import { LayoutProvider } from './themes/context/layout';
 import { ThemeProvider as MuiThemeProvide } from '@mui/material/styles';
 import { CssBaseline } from '@mui/material';
 import { classicTheme, modernTheme } from './styles/themes';
 import { globalStyles } from './styles/globalStyles';
-=======
-import { LayoutProvider } from './themes/context/layout';
->>>>>>> 13143b8b
 
 // https://github.com/yahoo/react-intl/wiki#loading-locale-data
 addLocaleData([
@@ -109,17 +106,13 @@
     changeToplevelTheme(currentTheme);
 
     // eslint-disable-next-line no-constant-condition
-    const theme = true ? modernTheme : classicTheme
+    const theme = true ? modernTheme : classicTheme;
 
     return (
       <div style={{ height: '100%' }}>
-<<<<<<< HEAD
         <MuiThemeProvide theme={theme}>
           <CssBaseline />
           {globalStyles(theme)}
-=======
-        <LayoutProvider>
->>>>>>> 13143b8b
           <ThemeManager variables={themeVars} />
           {/* Automatically pass a theme prop to all components in this subtree. */}
           <ThemeProvider
@@ -133,11 +126,7 @@
               {this.getContent()}
             </IntlProvider>
           </ThemeProvider>
-<<<<<<< HEAD
         </MuiThemeProvide>
-=======
-        </LayoutProvider>
->>>>>>> 13143b8b
       </div>
     );
   }
