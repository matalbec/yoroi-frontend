--- conflicted
+++ resolved
@@ -4,13 +4,9 @@
 import type { TokenRow } from '../../../app/api/ada/lib/storage/database/primitives/tables';
 import { Logger } from '../../../app/utils/logging';
 
-<<<<<<< HEAD
-export function parseEIP0004Data(input: any): ?string {
-=======
 import JSONBigInt from 'json-bigint';
 
-function parseEIP0004Data(input: any): ?string {
->>>>>>> 3bbf72e7
+export function parseEIP0004Data(input: any): ?string {
   // https://github.com/ergoplatform/eips/blob/master/eip-0004.md
   // format is: 0e + vlq(len(body as bytes)) + body (as bytes formatted in hex)
   // where body is a utf8 string
