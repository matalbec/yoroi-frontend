// @flow
export const ROUTES = {
  ROOT: '/',
  NO_WALLETS: '/no-wallets',
  PROFILE: {
    LANGUAGE_SELECTION: '/profile/language-selection',
    TERMS_OF_USE: '/profile/terms-of-use',
    URI_PROMPT: '/profile/uri-prompt',
  },
  WALLETS: {
    ROOT: '/wallets',
    ADD: '/wallets/add',
    PAGE: '/wallets/:id/:page',
    TRANSACTIONS: '/wallets/:id/transactions',
    SEND: '/wallets/:id/send',
    RECEIVE: '/wallets/:id/receive',
  },
  SETTINGS: {
    ROOT: '/settings',
    GENERAL: '/settings/general',
    PAPER_WALLET: '/settings/paper-wallet',
    WALLET: '/settings/wallet',
    EXTERNAL_STORAGE: '/settings/external-storage',
    TERMS_OF_USE: '/settings/terms-of-use',
    SUPPORT: '/settings/support',
  },
  TRANSFER: {
    ROOT: '/transfer',
    DAEDALUS: '/transfer/daedalus',
    YOROI: '/transfer/yoroi',
  },
  SEND_FROM_URI: {
    ROOT: '/send-from-uri',
  },
<<<<<<< HEAD
  OAUTH_FROM_EXTERNAL: {
    DROPBOX: '/access_token=:token&token_type=:token_type&uid=:uid&account_id=:account_id',
  },
=======
  STAKING: {
    ROOT: '/staking'
  }
>>>>>>> a96563d6
};<|MERGE_RESOLUTION|>--- conflicted
+++ resolved
@@ -32,13 +32,10 @@
   SEND_FROM_URI: {
     ROOT: '/send-from-uri',
   },
-<<<<<<< HEAD
+  STAKING: {
+    ROOT: '/staking'
+  },
   OAUTH_FROM_EXTERNAL: {
     DROPBOX: '/access_token=:token&token_type=:token_type&uid=:uid&account_id=:account_id',
   },
-=======
-  STAKING: {
-    ROOT: '/staking'
-  }
->>>>>>> a96563d6
 };