--- conflicted
+++ resolved
@@ -10,34 +10,11 @@
 
 declare type Currency = 'ada';
 
-<<<<<<< HEAD
 function getBaseUrl() {
   const location = window.location.href;
   const index = location.indexOf('#');
   return (index === -1) ? location : location.substr(0, index).replace(/\/$/, '');
 }
-
-export const environment = (Object.assign({
-  /** Network used to connect */
-  NETWORK: CONFIG.network.name,
-  version: require('../chrome/manifest.' + CONFIG.network.name + '.json').version,
-  /** Environment used during webpack build */
-  env_type: process.env.NODE_ENV,
-
-  API: ('ada': Currency), // Note: can't change at runtime
-  MOBX_DEV_TOOLS: process.env.MOBX_DEV_TOOLS,
-  commit: process.env.COMMIT || '',
-  branch: process.env.BRANCH || '',
-  isDev: () => CONFIG.network.name === NetworkType.DEVELOPMENT,
-  isTest: () => CONFIG.network.name === NetworkType.TEST,
-  isMainnet: () => environment.NETWORK === NetworkType.MAINNET,
-  isAdaApi: () => environment.API === 'ada',
-  walletRefreshInterval: CONFIG.app.walletRefreshInterval,
-  serverStatusRefreshInterval: CONFIG.app.serverStatusRefreshInterval,
-  userAgentInfo,
-  baseUrl: getBaseUrl(),
-}, process.env): {
-=======
 function getVersion(): string {
   const manifest = require('../chrome/manifest.' + CONFIG.network.name);
   const content = manifest.default !== undefined
@@ -65,9 +42,9 @@
     walletRefreshInterval: CONFIG.app.walletRefreshInterval,
     serverStatusRefreshInterval: CONFIG.app.serverStatusRefreshInterval,
     userAgentInfo,
+    baseUrl: getBaseUrl(),
   }
 ): {
->>>>>>> a96563d6
   NETWORK: Network,
   version: string,
   env_type: ?string,
