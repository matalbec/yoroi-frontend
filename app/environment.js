// @flow

import type { ConfigType, Network } from '../config/config-types';
import { NetworkType } from '../config/config-types';
import type { UserAgentInfo } from './utils/userAgentInfo';
import userAgentInfo from './utils/userAgentInfo';

// populated by ConfigWebpackPlugin
declare var CONFIG: ConfigType;

declare type Currency = 'ada';

<<<<<<< HEAD
function getVersion(): string {
  const manifest = require('../chrome/manifest.' + CONFIG.network.name);
  const content = manifest.default !== undefined
    ? manifest.default
    : manifest;
  return content.version;
}
export const environment = (Object.assign({
  /** Network used to connect */
  NETWORK: CONFIG.network.name,
  version: getVersion(),
  /** Environment used during webpack build */
  env_type: process.env.NODE_ENV,
=======
export const environment = ((
  {
    ...process.env,
    /** Network used to connect */
    NETWORK: CONFIG.network.name,
    version: require('../chrome/manifest.' + CONFIG.network.name + '.json').version,
    /** Environment used during webpack build */
    env_type: process.env.NODE_ENV,
>>>>>>> 3a66caab

    API: ('ada': Currency), // Note: can't change at runtime
    MOBX_DEV_TOOLS: process.env.MOBX_DEV_TOOLS,
    commit: process.env.COMMIT || '',
    branch: process.env.BRANCH || '',
    isDev: () => CONFIG.network.name === NetworkType.DEVELOPMENT,
    isTest: () => CONFIG.network.name === NetworkType.TEST,
    isMainnet: () => environment.NETWORK === NetworkType.MAINNET,
    isAdaApi: () => environment.API === 'ada',
    walletRefreshInterval: CONFIG.app.walletRefreshInterval,
    serverStatusRefreshInterval: CONFIG.app.serverStatusRefreshInterval,
    userAgentInfo,
  }
): {
  NETWORK: Network,
  version: string,
  env_type: ?string,
  API: Currency,
  MOBX_DEV_TOOLS: ?string,
  commit: string,
  branch: string,
  isDev: void => boolean,
  isTest: void => boolean,
  isMainnet: void => boolean,
  isAdaApi: void => boolean,
  walletRefreshInterval: number,
  serverStatusRefreshInterval: number,
  userAgentInfo: UserAgentInfo
});

export default environment;<|MERGE_RESOLUTION|>--- conflicted
+++ resolved
@@ -10,7 +10,6 @@
 
 declare type Currency = 'ada';
 
-<<<<<<< HEAD
 function getVersion(): string {
   const manifest = require('../chrome/manifest.' + CONFIG.network.name);
   const content = manifest.default !== undefined
@@ -18,22 +17,14 @@
     : manifest;
   return content.version;
 }
-export const environment = (Object.assign({
-  /** Network used to connect */
-  NETWORK: CONFIG.network.name,
-  version: getVersion(),
-  /** Environment used during webpack build */
-  env_type: process.env.NODE_ENV,
-=======
 export const environment = ((
   {
     ...process.env,
     /** Network used to connect */
     NETWORK: CONFIG.network.name,
-    version: require('../chrome/manifest.' + CONFIG.network.name + '.json').version,
+    version: getVersion(),
     /** Environment used during webpack build */
     env_type: process.env.NODE_ENV,
->>>>>>> 3a66caab
 
     API: ('ada': Currency), // Note: can't change at runtime
     MOBX_DEV_TOOLS: process.env.MOBX_DEV_TOOLS,
