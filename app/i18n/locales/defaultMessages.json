--- conflicted
+++ resolved
@@ -362,7 +362,7 @@
   {
     "descriptors": [
       {
-        "defaultMessage": "!!!Unable to restored Daedalus wallet",
+        "defaultMessage": "!!!Unable to restore Daedalus wallet",
         "description": "Label \"Unable to restore Daedalus wallet\" on the Daedalus transfer error page.",
         "end": {
           "column": 3,
@@ -1360,25 +1360,6 @@
   {
     "descriptors": [
       {
-        "defaultMessage": "!!!Add wallet",
-        "description": "Label for the \"Add wallet\" button in wallet sidebar menu.",
-        "end": {
-          "column": 3,
-          "line": 17
-        },
-        "file": "app/components/sidebar/wallets/SidebarWalletsMenu.js",
-        "id": "sidebar.wallets.addWallet",
-        "start": {
-          "column": 16,
-          "line": 13
-        }
-      }
-    ],
-    "path": "app/components/sidebar/wallets/SidebarWalletsMenu.json"
-  },
-  {
-    "descriptors": [
-      {
         "defaultMessage": "!!!On the following screen, you will see a set of X random words. This is\n    your wallet backup phrase. It can be entered in any version of Daedalus application in order\n    to back up or restore your wallet’s funds and private key.",
         "description": "Instructions for backing up wallet recovery phrase on dialog that displays wallet recovery phrase.",
         "end": {
@@ -1613,13 +1594,13 @@
         "description": "Title for the \"Change wallet password\" dialog when there is no password set.",
         "end": {
           "column": 3,
-          "line": 23
+          "line": 21
         },
         "file": "app/components/wallet/settings/ChangeWalletPasswordDialog.js",
         "id": "wallet.settings.changePassword.dialog.title.setPassword",
         "start": {
           "column": 26,
-          "line": 19
+          "line": 17
         }
       },
       {
@@ -1627,13 +1608,13 @@
         "description": "Title for the \"Change wallet password\" dialog when there is already password set.",
         "end": {
           "column": 3,
-          "line": 28
+          "line": 26
         },
         "file": "app/components/wallet/settings/ChangeWalletPasswordDialog.js",
         "id": "wallet.settings.changePassword.dialog.title.changePassword",
         "start": {
           "column": 29,
-          "line": 24
+          "line": 22
         }
       },
       {
@@ -1641,13 +1622,13 @@
         "description": "Label for the \"Wallet password\" input in the change wallet password dialog.",
         "end": {
           "column": 3,
-          "line": 33
+          "line": 31
         },
         "file": "app/components/wallet/settings/ChangeWalletPasswordDialog.js",
         "id": "wallet.settings.changePassword.dialog.walletPasswordLabel",
         "start": {
           "column": 23,
-          "line": 29
+          "line": 27
         }
       },
       {
@@ -1655,13 +1636,55 @@
         "description": "Label for the \"Current password\" input in the change wallet password dialog.",
         "end": {
           "column": 3,
-          "line": 38
+          "line": 36
         },
         "file": "app/components/wallet/settings/ChangeWalletPasswordDialog.js",
         "id": "wallet.settings.changePassword.dialog.currentPasswordLabel",
         "start": {
           "column": 24,
-          "line": 34
+          "line": 32
+        }
+      },
+      {
+        "defaultMessage": "!!!Repeat password",
+        "description": "Label for the \"Repeat password\" input in the change wallet password dialog.",
+        "end": {
+          "column": 3,
+          "line": 41
+        },
+        "file": "app/components/wallet/settings/ChangeWalletPasswordDialog.js",
+        "id": "wallet.settings.changePassword.dialog.repeatPasswordLabel",
+        "start": {
+          "column": 23,
+          "line": 37
+        }
+      },
+      {
+        "defaultMessage": "!!!Type current password",
+        "description": "Placeholder for the \"Current password\" inputs in the change wallet password dialog.",
+        "end": {
+          "column": 3,
+          "line": 46
+        },
+        "file": "app/components/wallet/settings/ChangeWalletPasswordDialog.js",
+        "id": "wallet.settings.changePassword.dialog.currentPasswordFieldPlaceholder",
+        "start": {
+          "column": 35,
+          "line": 42
+        }
+      },
+      {
+        "defaultMessage": "!!!Type new password",
+        "description": "Placeholder for the \"New password\" inputs in the change wallet password dialog.",
+        "end": {
+          "column": 3,
+          "line": 51
+        },
+        "file": "app/components/wallet/settings/ChangeWalletPasswordDialog.js",
+        "id": "wallet.settings.changePassword.dialog.newPasswordFieldPlaceholder",
+        "start": {
+          "column": 31,
+          "line": 47
         }
       },
       {
@@ -1669,55 +1692,13 @@
         "description": "Label for the \"New password\" input in the change wallet password dialog.",
         "end": {
           "column": 3,
-          "line": 43
+          "line": 56
         },
         "file": "app/components/wallet/settings/ChangeWalletPasswordDialog.js",
         "id": "wallet.settings.changePassword.dialog.newPasswordLabel",
         "start": {
           "column": 20,
-          "line": 39
-        }
-      },
-      {
-        "defaultMessage": "!!!Repeat password",
-        "description": "Label for the \"Repeat password\" input in the change wallet password dialog.",
-        "end": {
-          "column": 3,
-          "line": 48
-        },
-        "file": "app/components/wallet/settings/ChangeWalletPasswordDialog.js",
-        "id": "wallet.settings.changePassword.dialog.repeatPasswordLabel",
-        "start": {
-          "column": 23,
-          "line": 44
-        }
-      },
-      {
-        "defaultMessage": "!!!Type current password",
-        "description": "Placeholder for the \"Current password\" inputs in the change wallet password dialog.",
-        "end": {
-          "column": 3,
-          "line": 53
-        },
-        "file": "app/components/wallet/settings/ChangeWalletPasswordDialog.js",
-        "id": "wallet.settings.changePassword.dialog.currentPasswordFieldPlaceholder",
-        "start": {
-          "column": 35,
-          "line": 49
-        }
-      },
-      {
-        "defaultMessage": "!!!Type new password",
-        "description": "Placeholder for the \"New password\" inputs in the change wallet password dialog.",
-        "end": {
-          "column": 3,
-          "line": 58
-        },
-        "file": "app/components/wallet/settings/ChangeWalletPasswordDialog.js",
-        "id": "wallet.settings.changePassword.dialog.newPasswordFieldPlaceholder",
-        "start": {
-          "column": 31,
-          "line": 54
+          "line": 52
         }
       },
       {
@@ -1725,41 +1706,13 @@
         "description": "Placeholder for the \"Repeat password\" inputs in the change wallet password dialog.",
         "end": {
           "column": 3,
-          "line": 63
+          "line": 61
         },
         "file": "app/components/wallet/settings/ChangeWalletPasswordDialog.js",
         "id": "wallet.settings.changePassword.dialog.repeatPasswordFieldPlaceholder",
         "start": {
           "column": 34,
-          "line": 59
-        }
-      },
-      {
-        "defaultMessage": "!!!Remove password",
-        "description": "Label for the \"Check to deactivate password\" switch in the change wallet password dialog.",
-        "end": {
-          "column": 3,
-          "line": 68
-        },
-        "file": "app/components/wallet/settings/ChangeWalletPasswordDialog.js",
-        "id": "wallet.settings.changePassword.dialog.passwordSwitchLabel",
-        "start": {
-          "column": 23,
-          "line": 64
-        }
-      },
-      {
-        "defaultMessage": "!!!Check to deactivate password",
-        "description": "Text for the \"Check to deactivate password\" switch in the change wallet password dialog.",
-        "end": {
-          "column": 3,
-          "line": 73
-        },
-        "file": "app/components/wallet/settings/ChangeWalletPasswordDialog.js",
-        "id": "wallet.settings.changePassword.dialog.passwordSwitchPlaceholder",
-        "start": {
-          "column": 29,
-          "line": 69
+          "line": 57
         }
       }
     ],
@@ -2248,9 +2201,9 @@
           "line": 49
         },
         "file": "app/components/wallet/WalletAdd.js",
-        "id": "wallet.add.dialog.restore.withoutCertificate.description",
-        "start": {
-          "column": 40,
+        "id": "wallet.add.dialog.restore.description",
+        "start": {
+          "column": 22,
           "line": 45
         }
       },
@@ -3130,20 +3083,17 @@
   {
     "descriptors": [
       {
-<<<<<<< HEAD
-        "defaultMessage": "!!!Transfer funds from Daedalus",
-=======
         "defaultMessage": "!!!Name",
         "description": "Label for the \"Name\" text input on the wallet settings page.",
         "end": {
           "column": 3,
-          "line": 22
+          "line": 20
         },
         "file": "app/components/wallet/WalletSettings.js",
         "id": "wallet.settings.name.label",
         "start": {
           "column": 8,
-          "line": 18
+          "line": 16
         }
       },
       {
@@ -3151,13 +3101,13 @@
         "description": "Label for the \"Password\" field.",
         "end": {
           "column": 3,
-          "line": 27
+          "line": 25
         },
         "file": "app/components/wallet/WalletSettings.js",
         "id": "wallet.settings.password",
         "start": {
           "column": 17,
-          "line": 23
+          "line": 21
         }
       },
       {
@@ -3165,13 +3115,13 @@
         "description": "Last updated X time ago message.",
         "end": {
           "column": 3,
-          "line": 32
+          "line": 30
         },
         "file": "app/components/wallet/WalletSettings.js",
         "id": "wallet.settings.passwordLastUpdated",
         "start": {
           "column": 23,
-          "line": 28
+          "line": 26
         }
       },
       {
@@ -3179,13 +3129,13 @@
         "description": "Label for the export button on wallet settings.",
         "end": {
           "column": 3,
-          "line": 37
+          "line": 35
         },
         "file": "app/components/wallet/WalletSettings.js",
         "id": "wallet.settings.exportWalletButtonLabel",
         "start": {
           "column": 21,
-          "line": 33
+          "line": 31
         }
       }
     ],
@@ -3241,8 +3191,7 @@
   {
     "descriptors": [
       {
-        "defaultMessage": "!!!Transfer From Daedalus",
->>>>>>> 24b45e0b
+        "defaultMessage": "!!!Transfer funds from Daedalus",
         "description": "Transfer from Daedalus Title.",
         "end": {
           "column": 3,
