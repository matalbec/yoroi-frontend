--- conflicted
+++ resolved
@@ -3134,21 +3134,13 @@
         "description": "Label for the \"Name\" text input on the wallet settings page.",
         "end": {
           "column": 3,
-<<<<<<< HEAD
-          "line": 20
-=======
           "line": 19
->>>>>>> 47f09aa7
         },
         "file": "app/components/wallet/WalletSettings.js",
         "id": "wallet.settings.name.label",
         "start": {
           "column": 8,
-<<<<<<< HEAD
-          "line": 16
-=======
           "line": 15
->>>>>>> 47f09aa7
         }
       },
       {
@@ -3156,21 +3148,13 @@
         "description": "Label for the \"Password\" field.",
         "end": {
           "column": 3,
-<<<<<<< HEAD
-          "line": 25
-=======
           "line": 24
->>>>>>> 47f09aa7
         },
         "file": "app/components/wallet/WalletSettings.js",
         "id": "wallet.settings.password",
         "start": {
           "column": 17,
-<<<<<<< HEAD
-          "line": 21
-=======
           "line": 20
->>>>>>> 47f09aa7
         }
       },
       {
@@ -3178,21 +3162,13 @@
         "description": "Last updated X time ago message.",
         "end": {
           "column": 3,
-<<<<<<< HEAD
-          "line": 30
-=======
           "line": 29
->>>>>>> 47f09aa7
         },
         "file": "app/components/wallet/WalletSettings.js",
         "id": "wallet.settings.passwordLastUpdated",
         "start": {
           "column": 23,
-<<<<<<< HEAD
-          "line": 26
-=======
           "line": 25
->>>>>>> 47f09aa7
         }
       },
       {
@@ -3200,21 +3176,13 @@
         "description": "Label for the export button on wallet settings.",
         "end": {
           "column": 3,
-<<<<<<< HEAD
-          "line": 35
-=======
           "line": 34
->>>>>>> 47f09aa7
         },
         "file": "app/components/wallet/WalletSettings.js",
         "id": "wallet.settings.exportWalletButtonLabel",
         "start": {
           "column": 21,
-<<<<<<< HEAD
-          "line": 31
-=======
           "line": 30
->>>>>>> 47f09aa7
         }
       }
     ],
