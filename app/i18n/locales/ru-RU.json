--- conflicted
+++ resolved
@@ -86,12 +86,8 @@
   "global.language.german": "Deutsche",
   "global.language.japanese": "日本語",
   "global.language.korean": "한국어",
-<<<<<<< HEAD
   "global.language.russian": "Pусский",
-  "global.passwordInstructions": "Обратите внимание, что пароль должен быть длиной минимум 7 символов, содержать как минимум 1 заглавную букву, 1 букву нижнего регистра и 1 цифру.",
-=======
   "global.passwordInstructions": "Обратите внимание, что пароль должен быть длиной минимум 7 символов, содержать как минимум 1 заглавную букву, 1 сточную букву и 1 цифру.",
->>>>>>> bf3a08c2
   "global.unit.ada": "Ada",
   "inline.editing.input.cancel.label": "отменить",
   "inline.editing.input.change.label": "изменить",
