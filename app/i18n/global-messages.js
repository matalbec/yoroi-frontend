--- conflicted
+++ resolved
@@ -182,7 +182,6 @@
     defaultMessage: '!!!You have successfully integrated with your Trezor Model T device',
     description: 'Notification Message for successful integration with Trezor Model T device.',
   },
-<<<<<<< HEAD
   passwordInstructionsHeader: {
     id: 'global.passwordInstructionsHeader',
     defaultMessage: '!!!The password needs to contain at least:',
@@ -232,12 +231,11 @@
     id: 'footer.whatIsAHarwareWalletMessage',
     defaultMessage: '!!!What is a harware wallet?',
     description: 'What is a harware wallet message shown in footer on the wallet screen.',
-=======
+  },
   noTransactionsFound: {
     id: 'wallet.summary.no.transaction',
     defaultMessage: '!!!No transactions found',
     description: 'Message shown when wallet transaction search returns zero results.'
->>>>>>> a77a449b
   },
 });
 
