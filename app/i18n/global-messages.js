--- conflicted
+++ resolved
@@ -167,7 +167,21 @@
     defaultMessage: '!!!Cancelled. Please retry.',
     description: '<Cancelled. Please retry.>'
   },
-<<<<<<< HEAD
+  walletCreatedNotificationMessage: {
+    id: 'wallet.summary.page.walletCreatedNotificationMessage',
+    defaultMessage: '!!!You have successfully created a new Wallet',
+    description: 'Notification Message for successful wallet creation.',
+  },
+  walletRestoredNotificationMessage: {
+    id: 'wallet.summary.page.walletRestoredNotificationMessage',
+    defaultMessage: '!!!You have successfully restored your Wallet',
+    description: 'Notification Message for successful wallet restoration.',
+  },
+  trezorTWalletIntegratedNotificationMessage: {
+    id: 'wallet.summary.page.trezorTWalletIntegratedNotificationMessage',
+    defaultMessage: '!!!You have successfully integrated with your Trezor Model T device',
+    description: 'Notification Message for successful integration with Trezor Model T device.',
+  },
   passwordInstructionsHeader: {
     id: 'global.passwordInstructionsHeader',
     defaultMessage: '!!!The password needs to contain at least:',
@@ -175,7 +189,7 @@
   },
   passwordInstructionsCondition1: {
     id: 'global.passwordInstructionsCondition1',
-    defaultMessage: '!!!7 characters',
+    defaultMessage: '!!!12 characters',
     description: 'Password instructions condition 1.',
   },
   passwordInstructionsCondition2: {
@@ -217,24 +231,7 @@
     id: 'footer.whatIsAHarwareWalletMessage',
     defaultMessage: '!!!What is a harware wallet?',
     description: 'What is a harware wallet message shown in footer on the wallet screen.',
-  }
-=======
-  walletCreatedNotificationMessage: {
-    id: 'wallet.summary.page.walletCreatedNotificationMessage',
-    defaultMessage: '!!!You have successfully created a new Wallet',
-    description: 'Notification Message for successful wallet creation.',
-  },
-  walletRestoredNotificationMessage: {
-    id: 'wallet.summary.page.walletRestoredNotificationMessage',
-    defaultMessage: '!!!You have successfully restored your Wallet',
-    description: 'Notification Message for successful wallet restoration.',
-  },
-  trezorTWalletIntegratedNotificationMessage: {
-    id: 'wallet.summary.page.trezorTWalletIntegratedNotificationMessage',
-    defaultMessage: '!!!You have successfully integrated with your Trezor Model T device',
-    description: 'Notification Message for successful integration with Trezor Model T device.',
-  },
->>>>>>> 1b93d9f7
+  },
 });
 
 export const environmentSpecificMessages = {
