import { defineMessages } from 'react-intl';

/*
 * Some messages need to be used in multiple components
 * In order to avoid componenets depending on each other just to resuse translation messages
 * We instead store the shared messages in this file
*/

const globalMessages = defineMessages({
  invalidMasterKey: {
    id: 'global.errors.invalidMasterKey',
    defaultMessage: '!!!Invalid master key entered, please check.',
  },
  fieldIsRequired: {
    id: 'global.errors.fieldIsRequired',
    defaultMessage: '!!!This field is required.',
  },
  invalidWalletName: {
    id: 'global.errors.invalidWalletName',
    defaultMessage: '!!!Wallet name requires at least 1 and at most 40 letters.',
  },
  invalidWalletPassword: {
    id: 'global.errors.invalidWalletPassword',
    defaultMessage: '!!!Invalid password',
  },
  invalidPaperPassword: {
    id: 'global.errors.invalidPaperPassword',
    defaultMessage: '!!!Invalid Paper Wallet password',
  },
  invalidRepeatPassword: {
    id: 'global.errors.invalidRepeatPassword',
    defaultMessage: '!!!Doesn\'t match.',
  },
  nextButtonLabel: {
    id: 'global.labels.next',
    defaultMessage: '!!!Next',
  },
  backButtonLabel: {
    id: 'global.labels.back',
    defaultMessage: '!!!Back',
  },
  instructionTitle: {
    id: 'transfer.instructions.instructions.title.label',
    defaultMessage: '!!!Instructions',
  },
  confirm: {
    id: 'global.labels.confirm',
    defaultMessage: '!!!Confirm',
  },
  finish: {
    id: 'global.labels.finish',
    defaultMessage: '!!!Finish',
  },
  cancel: {
    id: 'global.labels.cancel',
    defaultMessage: '!!!Cancel',
  },
  change: {
    id: 'global.labels.change',
    defaultMessage: '!!!Change',
  },
  create: {
    id: 'global.labels.create',
    defaultMessage: '!!!Create',
  },
  remove: {
    id: 'global.labels.remove',
    defaultMessage: '!!!Remove',
  },
  save: {
    id: 'global.labels.save',
    defaultMessage: '!!!Save',
  },
  languageEnglish: {
    id: 'global.language.english',
    defaultMessage: '!!!English',
  },
  languageJapanese: {
    id: 'global.language.japanese',
    defaultMessage: '!!!Japanese',
  },
  languageRussian: {
    id: 'global.language.russian',
    defaultMessage: '!!!Russian',
  },
  languageChineseSimplified: {
    id: 'global.language.chinese.simplified',
    defaultMessage: '!!!Chinese Simplified',
  },
  languageChineseTraditional: {
    id: 'global.language.chinese.traditional',
    defaultMessage: '!!!Chinese Traditional',
  },
  languageKorean: {
    id: 'global.language.korean',
    defaultMessage: '!!!Korean',
  },
  languageGerman: {
    id: 'global.language.german',
    defaultMessage: '!!!German',
  },
  languageFrench: {
    id: 'global.language.french',
    defaultMessage: '!!!French',
  },
  languageIndonesian: {
    id: 'global.language.indonesian',
    defaultMessage: '!!!Indonesian',
  },
  languageSpanish: {
    id: 'global.language.spanish',
    defaultMessage: '!!!Spanish',
  },
  unitAda: {
    id: 'global.unit.ada',
    defaultMessage: '!!!Ada',
  },
  recoveryPhraseDialogTitle: {
    id: 'wallet.backup.recovery.phrase.dialog.title',
    defaultMessage: '!!!Recovery phrase',
  },
  faqLinkUrl: {
    id: 'settings.support.faq.faqLinkURL',
    defaultMessage: '!!!https://yoroi-wallet.com/faq/',
  },
  walletSendConfirmationDialogTitle: {
    id: 'wallet.send.confirmationDialog.title',
    defaultMessage: '!!!Confirm transaction',
  },
  walletSendConfirmationAddressToLabel: {
    id: 'wallet.send.confirmationDialog.addressToLabel',
    defaultMessage: '!!!To',
  },
  walletSendConfirmationAmountLabel: {
    id: 'wallet.send.confirmationDialog.amountLabel',
    defaultMessage: '!!!Amount',
  },
  walletSendConfirmationFeesLabel: {
    id: 'wallet.send.confirmationDialog.feesLabel',
    defaultMessage: '!!!Fees',
  },
  walletSendConfirmationTotalLabel: {
    id: 'wallet.send.confirmationDialog.totalLabel',
    defaultMessage: '!!!Total',
  },
  hwConnectDialogConnectButtonLabel: {
    id: 'wallet.connect.hw.dialog.connect.button.label',
    defaultMessage: '!!!Connect',
  },
  hwConnectDialogSaveButtonLabel: {
    id: 'wallet.connect.hw.dialog.save.button.label',
    defaultMessage: '!!!Save',
  },
  hwConnectDialogAboutIntroTextLine1: {
    id: 'wallet.connect.hw.dialog.step.about.introText.line.1',
    defaultMessage: '!!!A hardware wallet is a small USB device that adds an extra level of security to your wallet.',
  },
  hwConnectDialogAboutIntroTextLine2: {
    id: 'wallet.connect.hw.dialog.step.about.introText.line.2',
    defaultMessage: '!!!It is more secure because your private key never leaves the hardware wallet.',
  },
  hwConnectDialogAboutIntroTextLine3: {
    id: 'wallet.connect.hw.dialog.step.about.introText.line.3',
    defaultMessage: '!!!Protects your funds when using a computer compromised with viruses, phishing attempts, malware and others.',
  },
  hwConnectDialogAboutPrerequisite4: {
    id: 'wallet.connect.hw.dialog.step.about.prerequisite.4',
    defaultMessage: '!!!Your computer must remain connected to the Internet throughout the process.',
  },
  hwConnectDialogAboutPrerequisiteHeader: {
    id: 'wallet.connect.hw.dialog.step.about.prerequisite.header',
    defaultMessage: '!!!Prerequisites',
  },
  hwConnectDialogConnectIntroTextLine3: {
    id: 'wallet.connect.hw.dialog.step.connect.introText.line.3',
    defaultMessage: '!!!This process shares the Cardano public key with Yoroi.',
  },
  hwConnectDialogSaveWalletNameInputLabel: {
    id: 'wallet.connect.hw.dialog.step.save.walletName.label',
    defaultMessage: '!!!Wallet name',
  },
  hwConnectDialogSaveWalletNameInputPH: {
    id: 'wallet.connect.hw.dialog.step.save.walletName.hint',
    defaultMessage: '!!!Enter wallet name',
  },
  ledgerConnectAllDialogTitle: {
    id: 'wallet.connect.ledger.dialog.title.label',
    defaultMessage: '!!!Connect to Ledger Hardware Wallet',
  },
  ledgerError101: {
    id: 'wallet.connect.ledger.error.101',
    defaultMessage: '!!!Failed to connect. Please check your ledger device and retry.',
  },
  trezorConnectAllDialogTitle: {
    id: 'wallet.connect.trezor.dialog.title.label',
    defaultMessage: '!!!Connect to Trezor Hardware Wallet',
  },
  trezorError101: {
    id: 'wallet.connect.trezor.error.101',
    defaultMessage: '!!!Failed to connect trezor.io. Please check your Internet connection and retry.',
  },
  hwError101: {
    id: 'wallet.hw.common.error.101',
    defaultMessage: '!!!Necessary permissions were not granted by the user. Please retry.',
  },
  trezorError103: {
    id: 'wallet.connect.trezor.error.103',
    defaultMessage: '!!!Cancelled. Please retry.',
  },
  hwConnectDialogSaveError101: {
    id: 'wallet.connect.hw.dialog.step.save.error.101',
    defaultMessage: '!!!Failed to save. Please check your Internet connection and retry.',
  },
  walletCreatedNotificationMessage: {
    id: 'wallet.summary.page.walletCreatedNotificationMessage',
    defaultMessage: '!!!You have successfully created a new Wallet',
  },
  walletRestoredNotificationMessage: {
    id: 'wallet.summary.page.walletRestoredNotificationMessage',
    defaultMessage: '!!!You have successfully restored your Wallet',
  },
  ledgerNanoSWalletIntegratedNotificationMessage: {
    id: 'wallet.summary.page.ledgerNanoSWalletIntegratedNotificationMessage',
    defaultMessage: '!!!You have successfully integrated with your Ledger Nano S device',
  },
  trezorTWalletIntegratedNotificationMessage: {
    id: 'wallet.summary.page.trezorTWalletIntegratedNotificationMessage',
    defaultMessage: '!!!You have successfully integrated with your Trezor Model T device',
  },
  noTransactionsFound: {
    id: 'wallet.summary.no.transaction',
    defaultMessage: '!!!No transactions found',
  },
  step1: {
    id: 'transfer.form.instructions.step1.text',
    defaultMessage: '!!!It will take about 1 minute to restore your balance. In the next step, you will be presented with a transaction that will move all of your funds. Please review the details of the transaction carefully. You will need to pay a standard transaction fee on the Cardano network to make the transaction.',
  },
<<<<<<< HEAD
  languageSelectLabel: {
    id: 'profile.languageSelect.form.languageSelectLabel',
    defaultMessage: '!!!Select your language',
  },
  languageSelectLabelInfo: {
    id: 'settings.general.languageSelect.labelInfo',
    defaultMessage: '!!!Language Label Info',
  },
  languageSelectInfo: {
    id: 'settings.general.languageSelect.info',
    defaultMessage: '!!!Language Info',
  },
  translationAcknowledgment: {
    id: 'settings.general.translation.acknowledgment',
    defaultMessage: '!!!Thanks to the following',
  },
  translationContributors: {
    id: 'settings.general.translation.contributors',
    defaultMessage: '!!!List of contributors',
=======
  passwordInstructionsPaperWallet: {
    id: 'global.passwordInstructionsPaperWallet',
    defaultMessage: '!!!Note: Paper Wallet password needs to be at least 12 characters long.',
  },
  shortRecoveryPhrase: {
    id: 'wallet.restore.dialog.form.errors.shortRecoveryPhrase',
    defaultMessage: '!!!Short recovery phrase',
>>>>>>> dffea23d
  },
});
export default globalMessages;

export const environmentSpecificMessages = {
  ada: defineMessages({
    currency: {
      id: 'environment.currency.ada',
      defaultMessage: '!!!Ada',
    },
    apiName: {
      id: 'environment.apiName.cardano',
      defaultMessage: '!!!Cardano',
    },
    apiVersion: {
      id: 'environment.apiVersion.cardano',
      defaultMessage: '!!!1.0.4',
    },
  }),
};

export function listOfTranslators(contributorsList, contributorsAck): string {
  let output = '';
  // append name of contributors only if the message is not empty
  if (contributorsList !== globalMessages.translationContributors.defaultMessage) {
    output = contributorsAck + contributorsList;
  }
  return output;
}<|MERGE_RESOLUTION|>--- conflicted
+++ resolved
@@ -235,7 +235,7 @@
     id: 'transfer.form.instructions.step1.text',
     defaultMessage: '!!!It will take about 1 minute to restore your balance. In the next step, you will be presented with a transaction that will move all of your funds. Please review the details of the transaction carefully. You will need to pay a standard transaction fee on the Cardano network to make the transaction.',
   },
-<<<<<<< HEAD
+
   languageSelectLabel: {
     id: 'profile.languageSelect.form.languageSelectLabel',
     defaultMessage: '!!!Select your language',
@@ -255,7 +255,6 @@
   translationContributors: {
     id: 'settings.general.translation.contributors',
     defaultMessage: '!!!List of contributors',
-=======
   passwordInstructionsPaperWallet: {
     id: 'global.passwordInstructionsPaperWallet',
     defaultMessage: '!!!Note: Paper Wallet password needs to be at least 12 characters long.',
@@ -263,7 +262,6 @@
   shortRecoveryPhrase: {
     id: 'wallet.restore.dialog.form.errors.shortRecoveryPhrase',
     defaultMessage: '!!!Short recovery phrase',
->>>>>>> dffea23d
   },
 });
 export default globalMessages;
