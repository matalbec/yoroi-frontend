// Css module overrides go here …

<<<<<<< HEAD
.options {
  :global {
    .SimpleBubble_bubble {
      margin-top: -11px !important;
    }
  }

  span[data-bubble-arrow] {
    display: none;
  }
}

.ul {
  font-size: 16px;
}

.option {
  padding: 15px;
=======
.ul {
  overflow-x: hidden;
  overflow-y: overlay;
  max-height: 300px;
  &::-webkit-scrollbar-button {
    height: 7px;
    display: block;
  }
>>>>>>> 63913a5f
}<|MERGE_RESOLUTION|>--- conflicted
+++ resolved
@@ -1,25 +1,25 @@
 // Css module overrides go here …
 
-<<<<<<< HEAD
-.options {
-  :global {
-    .SimpleBubble_bubble {
-      margin-top: -11px !important;
-    }
-  }
+// .options {
+//   :global {
+//     .SimpleBubble_bubble {
+//       margin-top: -11px !important;
+//     }
+//   }
 
-  span[data-bubble-arrow] {
-    display: none;
-  }
-}
+//   span[data-bubble-arrow] {
+//     display: none;
+//   }
+// }
 
-.ul {
-  font-size: 16px;
-}
+// .ul {
+//   font-size: 16px;
+// }
 
-.option {
-  padding: 15px;
-=======
+// .option {
+//   padding: 15px;
+// }
+
 .ul {
   overflow-x: hidden;
   overflow-y: overlay;
@@ -28,5 +28,4 @@
     height: 7px;
     display: block;
   }
->>>>>>> 63913a5f
 }