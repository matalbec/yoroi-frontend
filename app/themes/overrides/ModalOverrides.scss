--- conflicted
+++ resolved
@@ -9,10 +9,6 @@
   padding: 25px 40px 40px 40px;
   display: flex;
   flex-direction: column;
-<<<<<<< HEAD
-  min-width: 465px;
-=======
->>>>>>> 4ec80c7a
 
   :global {
     .WalletExportDialogChoices_component {
