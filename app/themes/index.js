--- conflicted
+++ resolved
@@ -1,9 +1,4 @@
 export const THEMES = {
-<<<<<<< HEAD
-  YOROI_OLD: 'yoroi-old',
-  YOROI: 'yoroi'
-=======
   YOROI_CLASSIC: 'YoroiClassic',
   YOROI_MODERN: 'YoroiModern'
->>>>>>> a77a449b
 };