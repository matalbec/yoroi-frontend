@import "_config";
// Theme config overrides go here …
@import "~react-polymorph/lib/themes/simple/SimpleModal";
// Css module overrides go here …

.overlay {
  box-shadow: inset 0 32px 400px rgba(0,0,0,0.25);
  z-index: 100;
}

.modal {
  border-radius: 0;
  box-shadow: none;
  display: flex;
  flex-direction: column;
  max-height: 90%;
<<<<<<< HEAD
  max-width: 540px;
  min-width: 400px;
  padding: 20px;
=======
  max-width: 785px;
>>>>>>> d7b58a25

  :global {
    .WalletExportDialogChoices_component {
      & > button {
        color: var(--theme-dialog-choice-tabs-text-color);
      }

      & > .WalletExportDialogChoices_activeButton {
        color: var(--theme-dialog-choice-tabs-text-color-active);
        border-bottom: 2px solid var(--theme-dialog-choice-tabs-bottom-border-color-active);
      }
    }

    .SimpleInput_input,
    .SimpleAutocomplete_autocompleteContent {
      background-color: transparent !important;
    }
  }
}<|MERGE_RESOLUTION|>--- conflicted
+++ resolved
@@ -4,23 +4,15 @@
 // Css module overrides go here …
 
 .overlay {
-  box-shadow: inset 0 32px 400px rgba(0,0,0,0.25);
   z-index: 100;
 }
 
 .modal {
-  border-radius: 0;
-  box-shadow: none;
+  border-radius: 5px;
   display: flex;
   flex-direction: column;
   max-height: 90%;
-<<<<<<< HEAD
-  max-width: 540px;
-  min-width: 400px;
-  padding: 20px;
-=======
   max-width: 785px;
->>>>>>> d7b58a25
 
   :global {
     .WalletExportDialogChoices_component {
