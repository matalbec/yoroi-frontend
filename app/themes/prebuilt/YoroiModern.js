--- conflicted
+++ resolved
@@ -34,14 +34,10 @@
   '--rp-button-bg-color-disabled': 'rgba(23, 209, 170, 0.3)', // #17d1aa
   '--rp-button-bg-color-hover': '#17e2b8',
   '--rp-button-font-family': rpFonts['--rp-theme-font-medium'],
-<<<<<<< HEAD
-  '--rp-button-text-color': '#fff',
-=======
   '--rp-button-font-size': '14px',
   '--rp-button-line-height': '20px',
   '--rp-button-padding': '12px 20px',
-  '--rp-button-text-color': '#fafbfc',
->>>>>>> 63913a5f
+  '--rp-button-text-color': '#fff',
   '--rp-button-text-transform': 'none',
 };
 
