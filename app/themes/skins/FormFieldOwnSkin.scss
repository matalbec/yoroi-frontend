.iconsWrapper {
  position: absolute;
  display: flex;
  align-items: center;
  height: 100%;
  right: 12px;
  top: 0;
  padding-top: 7px;

  > span, > button {
    margin-left: 9px;
  }
}

.inputWrapper {
  box-sizing: border-box;
  min-inline-size: min-content;
  border-width: 1px;
  border-style: solid;
  border-color: var(--rp-input-border-color);
  border-radius: 8px;

  padding: 0 1px 1px;

  input {
    height: 52px;
    font-size: 16px;
    box-sizing: content-box;
    line-height: 56px;
    padding: 0px 15px;
    border-radius: 8px;
<<<<<<< HEAD

    margin-top: 0px;
=======
    margin-top: -17px;
>>>>>>> 844abf47
  }

  &:hover {
    border-color: var(--rp-input-border-color-hover);
  }
  
  &.focused {
    border-width: 2px;
    border-color: var(--rp-input-border-color-hover);
    padding: 0;

    .iconsWrapper {
      right: 12px;
    }
  }

  input:valid + .legend, input:focus + .legend, input:disabled + .legend {
    transform: translate(-20px, -24px) scale(0.75);
    opacity: 1;
  }

  &.focused .legend {
    transform: translate(-20px, -24px) scale(0.75);
    color: var(--rp-formfield-label-text-color) !important;
    z-index: 1;
    pointer-events: none;
    display: block;
    vertical-align: baseline;
    background: transparent;
  }
}

<<<<<<< HEAD
.legend {
  font-family: var(--rp-input-font-family, var(--rp-theme-font-regular, "NotoSans-Regular, NotoSansCJKjp-Regular"), sans-serif);
  color: var(--rp-input-placeholder-color) !important;
  font-size: 16px;
  font-weight: 400;
  box-sizing: border-box;
  
  left: 16px;
  top: 16px;
  position: absolute;
  cursor: text;

  z-index: 10;
  transition: color 200ms cubic-bezier(0.0, 0, 0.2, 1) 0ms,transform 200ms cubic-bezier(0.0, 0, 0.2, 1) 0ms;
  
  pointer-events: none;
  display: block;

  margin: 0;
  padding: 0;
=======
:global(.YoroiModern) {
  .legend {
    margin-left: 9px;
    font-family: var(--rp-theme-font-regular);
    font-size: 12px;
    font-weight: normal;
    padding: 0 6px;
    z-index: 1;
  
    line-height: 1.38;
    margin-bottom: 10px;
  }
    /* By default, Chrome's styling for autofill inputs overlaps with floating labels.
   * The following fix delays webkit-autofill transition to avoid Chrome setting its
   * own style and thus floating fields are not overlapped.
   */
  input:-webkit-autofill,
  input:-webkit-autofill:hover,
  input:-webkit-autofill:focus,
  input:-webkit-autofill:active {
    -webkit-transition-delay: 99999s;
  }

  .error {
    border-color: var(--rp-theme-color-error);
    color: var(--rp-theme-color-error)!important;
  }
>>>>>>> 844abf47
}

:global(.YoroiClassic) {
  .inputWrapper {
    border: 0;
    padding: 0;
    line-height: normal;
  }
  .iconsWrapper {
    padding-top: 27px;
  }
  .legend {
    font-family: var(--rp-theme-font-regular);
    display: block;
    font-size: 16px;
    margin: 0 0 10px 0;
  }
  input {
    margin: 0;
    border-radius: 0;
  }
}<|MERGE_RESOLUTION|>--- conflicted
+++ resolved
@@ -29,12 +29,7 @@
     line-height: 56px;
     padding: 0px 15px;
     border-radius: 8px;
-<<<<<<< HEAD
-
     margin-top: 0px;
-=======
-    margin-top: -17px;
->>>>>>> 844abf47
   }
 
   &:hover {
@@ -50,57 +45,51 @@
       right: 12px;
     }
   }
+}
 
-  input:valid + .legend, input:focus + .legend, input:disabled + .legend {
-    transform: translate(-20px, -24px) scale(0.75);
-    opacity: 1;
+:global(.YoroiModern) {
+  .inputWrapper {
+    input:valid + .legend, input:focus + .legend, input:disabled + .legend {
+      color: var(--rp-formfield-label-text-color);
+      transform: translate(-10px, -24px);
+      font-size: 12px;
+      opacity: 1;
+      background: white;
+    }
+
+    &.focused .legend {
+      color: var(--rp-formfield-label-text-color);
+      z-index: 1;
+      display: block;
+      background: white;
+    }
+
+    input:focus::-webkit-input-placeholder {
+      color: var(--rp-input-placeholder-color);
+    }
+
+    input::-webkit-input-placeholder {
+      color: transparent;
+    }
   }
 
-  &.focused .legend {
-    transform: translate(-20px, -24px) scale(0.75);
-    color: var(--rp-formfield-label-text-color) !important;
+  .legend {
+    font-family: var(--rp-theme-font-regular);
+    color: var(--rp-input-placeholder-color);
+    font-size: 16px;
+    box-sizing: border-box;
+    left: 16px;
+    top: 16px;
+    position: absolute;
+    cursor: text;
     z-index: 1;
+    transition: color 400ms cubic-bezier(0.0, 0, 0.2, 1) 0ms,transform 400ms cubic-bezier(0.0, 0, 0.2, 1) 0ms;
     pointer-events: none;
     display: block;
-    vertical-align: baseline;
-    background: transparent;
+    margin: 0;
+    padding: 0 6px;
   }
-}
 
-<<<<<<< HEAD
-.legend {
-  font-family: var(--rp-input-font-family, var(--rp-theme-font-regular, "NotoSans-Regular, NotoSansCJKjp-Regular"), sans-serif);
-  color: var(--rp-input-placeholder-color) !important;
-  font-size: 16px;
-  font-weight: 400;
-  box-sizing: border-box;
-  
-  left: 16px;
-  top: 16px;
-  position: absolute;
-  cursor: text;
-
-  z-index: 10;
-  transition: color 200ms cubic-bezier(0.0, 0, 0.2, 1) 0ms,transform 200ms cubic-bezier(0.0, 0, 0.2, 1) 0ms;
-  
-  pointer-events: none;
-  display: block;
-
-  margin: 0;
-  padding: 0;
-=======
-:global(.YoroiModern) {
-  .legend {
-    margin-left: 9px;
-    font-family: var(--rp-theme-font-regular);
-    font-size: 12px;
-    font-weight: normal;
-    padding: 0 6px;
-    z-index: 1;
-  
-    line-height: 1.38;
-    margin-bottom: 10px;
-  }
     /* By default, Chrome's styling for autofill inputs overlaps with floating labels.
    * The following fix delays webkit-autofill transition to avoid Chrome setting its
    * own style and thus floating fields are not overlapped.
@@ -116,7 +105,6 @@
     border-color: var(--rp-theme-color-error);
     color: var(--rp-theme-color-error)!important;
   }
->>>>>>> 844abf47
 }
 
 :global(.YoroiClassic) {
