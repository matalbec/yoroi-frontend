--- conflicted
+++ resolved
@@ -97,22 +97,6 @@
               {this.props.label}
             </legend>
           )}
-<<<<<<< HEAD
-=======
-
-          <div className={styles.iconsWrapper}>
-            {this.props.done && <SvgInline svg={SuccessSvg} />}
-            {this.props.error && <SvgInline svg={ErrorSvg} />}
-            {this.props.type === 'password' ? (
-              <button tabIndex="-1" type="button" onClick={this.showPassword}>
-                {isPasswordShown
-                  ? <SvgInline svg={PasswordSvg} />
-                  : <SvgInline svg={PasswordHiddenSvg} />}
-              </button>
-            ) : null}
-          </div>
-          {this.props.render(omit(renderProps, ['themeId']))}
->>>>>>> 844abf47
         </fieldset>
       </div>
     );
