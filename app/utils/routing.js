--- conflicted
+++ resolved
@@ -111,12 +111,11 @@
   }
 };
 
-<<<<<<< HEAD
 /** open a link from an element other than an anchor */
-export const handleExternalClick = (link: string) => {
+export const handleExternalClick: string => void = (link) => {
   window.open(link);
 };
-=======
+
 type RecursiveTree = string | { [key: string]: RecursiveTree, ... };
 export function visitPaths(value: RecursiveTree): Array<string> {
   if (typeof value !== 'object') return [value];
@@ -134,5 +133,4 @@
     return buildRoute(route, (matchWalletRoute: any));
   }
   throw new Error(`${nameof(switchRouteWallet)} No path matched`);
-}
->>>>>>> 0e9a2f82
+}