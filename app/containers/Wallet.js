--- conflicted
+++ resolved
@@ -73,11 +73,7 @@
         });
       });
     }
-<<<<<<< HEAD
-    return setInterval(run.bind(this), 5000);
-=======
     return setInterval(run.bind(this), 15 * 1000);
->>>>>>> 606fb18a
   }
 
   render() {
