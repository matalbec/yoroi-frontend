--- conflicted
+++ resolved
@@ -36,12 +36,8 @@
 
   render() {
     const { actions, stores, children } = this.props;
-<<<<<<< HEAD
-    const { topbar, theme } = stores;
-=======
-    const { profile, topbar } = stores;
+    const { profile, topbar, theme } = stores;
 
->>>>>>> a77a449b
     const menu = (
       <SettingsMenu
         onItemClick={(route) => actions.router.goToRoute.trigger({ route })}
@@ -63,11 +59,11 @@
             }}
             categories={topbar.CATEGORIES}
             activeTopbarCategory={topbar.activeTopbarCategory}
-            oldTheme={theme.old}
+            classicTheme={theme.classic}
           />
         )}
-        oldTheme={theme.old}
-        withFooter={!theme.old}
+        classicTheme={theme.classic}
+        withFooter={!theme.classic}
       >
         <SettingsLayout menu={menu}>
           {children}
