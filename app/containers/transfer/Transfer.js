// @flow
import React, { Component } from 'react';
import { observer } from 'mobx-react';
import { defineMessages, intlShape } from 'react-intl';
import type { InjectedContainerProps } from '../../types/injectedPropsType';
import MainLayout from '../MainLayout';
import TopBar from '../../components/topbar/TopBar';
import TopBarContainer from '../TopBarContainer';
import StaticTopbarTitle from '../../components/topbar/StaticTopbarTitle';
import TransferWithNavigation from '../../components/transfer/layouts/TransferWithNavigation';
import type { TransferNavigationProps } from '../../components/transfer/layouts/TransferWithNavigation';
import { ROUTES } from '../../routes-config';
import environment from '../../environment';

const messages = defineMessages({
  title: {
    id: 'transfer.topbar.title',
    defaultMessage: '!!!Shelley incentivized testnet balance check',
  },
});

@observer
export default class Transfer extends Component<InjectedContainerProps> {
  static contextTypes = { intl: intlShape.isRequired };

  isActiveScreen : $PropertyType<TransferNavigationProps, 'isActiveNavItem'> = page => {
    const { app } = this.props.stores;
    return app.currentRoute.endsWith(page);
  };

  handleTransferNavItemClick : $PropertyType<TransferNavigationProps, 'onNavItemClick'> = page => {

    this.props.actions.router.goToRoute.trigger({
      route: { daedalus: ROUTES.TRANSFER.DAEDALUS, yoroi: ROUTES.TRANSFER.YOROI }[page],
    });
  }

  render() {
    const { actions, stores } = this.props;
<<<<<<< HEAD
    const { profile, topbar } = stores;
=======
>>>>>>> 3f035d4a
    const topbarContainer = (<TopBarContainer actions={actions} stores={stores} />);
    const { checkAdaServerStatus } = stores.substores[environment.API].serverConnectionStore;

    const topbarTitle = (
      <StaticTopbarTitle title={this.context.intl.formatMessage(messages.title)} />
    );
    const topbarWithTitle = (
      <TopBar
        title={topbarTitle}
        onCategoryClicked={category => {
          actions.topbar.activateTopbarCategory.trigger({ category });
        }}
        isActiveCategory={topbar.isActiveCategory}
        categories={topbar.categories}
      />
    );

    const topbarElement = environment.isShelley() ? topbarWithTitle : topbarContainer;

    return (
      <MainLayout
        topbar={topbarElement}
        actions={actions}
        stores={stores}
        connectionErrorType={checkAdaServerStatus}
      >
        <TransferWithNavigation
          isActiveScreen={this.isActiveScreen}
          onTransferNavItemClick={this.handleTransferNavItemClick}
        >
          {this.props.children}
        </TransferWithNavigation>
      </MainLayout>
    );
  }
}<|MERGE_RESOLUTION|>--- conflicted
+++ resolved
@@ -37,10 +37,7 @@
 
   render() {
     const { actions, stores } = this.props;
-<<<<<<< HEAD
-    const { profile, topbar } = stores;
-=======
->>>>>>> 3f035d4a
+    const { topbar } = stores;
     const topbarContainer = (<TopBarContainer actions={actions} stores={stores} />);
     const { checkAdaServerStatus } = stores.substores[environment.API].serverConnectionStore;
 
