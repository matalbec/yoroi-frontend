--- conflicted
+++ resolved
@@ -1,7 +1,7 @@
 // @flow
 import React, { Component } from 'react';
 import { observer } from 'mobx-react';
-import { intlShape, defineMessages } from 'react-intl';
+import { intlShape } from 'react-intl';
 import validWords from 'bip39/src/wordlists/english.json';
 import type { InjectedProps } from '../../types/injectedPropsType';
 import TransferLayout from '../../components/transfer/TransferLayout';
@@ -16,13 +16,6 @@
 import config from '../../config';
 
 import { formattedWalletAmount } from '../../utils/formatters';
-
-const messages = defineMessages({
-  title: {
-    id: 'daedalusTransfer.title',
-    defaultMessage: '!!!Transfer funds from Daedalus',
-  },
-});
 
 @observer
 export default class DaedalusTransferPage extends Component<InjectedProps> {
@@ -83,27 +76,8 @@
   }
 
   render() {
-    const { stores, actions } = this.props;
-<<<<<<< HEAD
+    const { stores } = this.props;
     const { profile } = stores;
-=======
-    const { topbar, profile } = stores;
-    const { checkAdaServerStatus } = stores.substores[environment.API].serverConnectionStore;
-
-    const topbarTitle = (
-      <StaticTopbarTitle title={this.context.intl.formatMessage(messages.title)} />
-    );
-    const topBar = (
-      <TopBar
-        title={topbarTitle}
-        onCategoryClicked={category => {
-          actions.topbar.activateTopbarCategory.trigger({ category });
-        }}
-        isActiveCategory={topbar.isActiveCategory}
-        categories={topbar.categories}
-      />
-    );
->>>>>>> f35330bd
     const wallets = this._getWalletsStore();
     const daedalusTransfer = this._getDaedalusTransferStore();
 
