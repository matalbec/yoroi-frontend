// @flow
import React, { Component } from 'react';
import { observer } from 'mobx-react';
import { intlShape, defineMessages } from 'react-intl';
import validWords from 'bip39/src/wordlists/english.json';
import type { InjectedProps } from '../../types/injectedPropsType';
import StaticTopbarTitle from '../../components/topbar/StaticTopbarTitle';
import TopBar from '../../components/topbar/TopBar';
import TransferLayout from '../../components/transfer/TransferLayout';
import TransferInstructionsPage from '../../components/transfer/TransferInstructionsPage';
import DaedalusTransferFormPage from './DaedalusTransferFormPage';
import DaedalusTransferMasterKeyFormPage from './DaedalusTransferMasterKeyFormPage';
import DaedalusTransferWaitingPage from './DaedalusTransferWaitingPage';
import DaedalusTransferSummaryPage from './DaedalusTransferSummaryPage';
import DaedalusTransferErrorPage from './DaedalusTransferErrorPage';
import environment from '../../environment';
import { ROUTES } from '../../routes-config';
import config from '../../config';

import { formattedWalletAmount } from '../../utils/formatters';
import MainLayout from '../MainLayout';

const messages = defineMessages({
  title: {
    id: 'daedalusTransfer.title',
    defaultMessage: '!!!Transfer funds from Daedalus',
  },
});

@observer
export default class DaedalusTransferPage extends Component<InjectedProps> {

  static contextTypes = {
    intl: intlShape.isRequired,
  };

  goToCreateWallet = () => {
    this._getRouter().goToRoute.trigger({
      route: ROUTES.WALLETS.ADD
    });
  }

  startTransferFunds = () => {
    this._getDaedalusTransferActions().startTransferFunds.trigger();
  }

  startTransferPaperFunds = () => {
    this._getDaedalusTransferActions().startTransferPaperFunds.trigger();
  }

  startTransferMasterKey = () => {
    this._getDaedalusTransferActions().startTransferMasterKey.trigger();
  }

  setupTransferFundsWithMnemonic = (payload: { recoveryPhrase: string }) => {
    this._getDaedalusTransferActions().setupTransferFundsWithMnemonic.trigger(payload);
  };

  setupTransferFundsWithMasterKey = (payload: { masterKey: string }) => {
    this._getDaedalusTransferActions().setupTransferFundsWithMasterKey.trigger(payload);
  };

  /** Broadcast the transfer transaction if one exists and return to wallet page */
  tranferFunds = () => {
    // broadcast transfer transaction then call continuation
    this._getDaedalusTransferActions().transferFunds.trigger({
      next: () => {
        const walletsStore = this._getWalletsStore();
        walletsStore.refreshWalletsData();
        if (walletsStore.activeWalletRoute != null) {
          const newRoute = walletsStore.activeWalletRoute;
          this._getRouter().goToRoute.trigger({
            route: newRoute
          });
        }
      }
    });
  }

  backToUninitialized = () => {
    this._getDaedalusTransferActions().backToUninitialized.trigger();
  }

  cancelTransferFunds = () => {
    this._getDaedalusTransferActions().cancelTransferFunds.trigger();
  }

  render() {
    const { stores, actions } = this.props;
    const { topbar, profile } = stores;
    const { checkAdaServerStatus } = stores.substores[environment.API].serverConnectionStore;

    const topbarTitle = (
      <StaticTopbarTitle title={this.context.intl.formatMessage(messages.title)} />
    );
    const topBar = (
      <TopBar
        title={topbarTitle}
        onCategoryClicked={category => {
          actions.topbar.activateTopbarCategory.trigger({ category });
        }}
        categories={topbar.CATEGORIES}
        activeTopbarCategory={topbar.activeTopbarCategory}
      />
    );
    const wallets = this._getWalletsStore();
    const daedalusTransfer = this._getDaedalusTransferStore();

    switch (daedalusTransfer.status) {
      case 'uninitialized':
        return (
          <MainLayout
            topbar={topBar}
            classicTheme={profile.isClassicTheme}
<<<<<<< HEAD
            connectionErrorType={checkAdaServerStatus}
=======
            actions={actions}
            stores={stores}
>>>>>>> 77eefe4b
          >
            <TransferLayout>
              <TransferInstructionsPage
                onFollowInstructionsPrerequisites={this.goToCreateWallet}
                onConfirm={this.startTransferFunds}
                onPaperConfirm={this.startTransferPaperFunds}
                onMasterKeyConfirm={this.startTransferMasterKey}
                disableTransferFunds={daedalusTransfer.disableTransferFunds}
              />
            </TransferLayout>
          </MainLayout>
        );
      case 'gettingMnemonics':
        return (
          <MainLayout
            topbar={topBar}
            classicTheme={profile.isClassicTheme}
<<<<<<< HEAD
            connectionErrorType={checkAdaServerStatus}
=======
            actions={actions}
            stores={stores}
>>>>>>> 77eefe4b
          >
            <TransferLayout>
              <DaedalusTransferFormPage
                onSubmit={this.setupTransferFundsWithMnemonic}
                onBack={this.backToUninitialized}
                mnemonicValidator={mnemonic => wallets.isValidMnemonic(
                  mnemonic,
                  config.wallets.WALLET_RECOVERY_PHRASE_WORD_COUNT
                )}
                validWords={validWords}
                mnemonicLength={12}
                classicTheme={profile.isClassicTheme}
              />
            </TransferLayout>
          </MainLayout>
        );
      case 'gettingPaperMnemonics':
        return (
          <MainLayout
            topbar={topBar}
            classicTheme={profile.isClassicTheme}
<<<<<<< HEAD
            connectionErrorType={checkAdaServerStatus}
=======
            actions={actions}
            stores={stores}
>>>>>>> 77eefe4b
          >
            <TransferLayout>
              <DaedalusTransferFormPage
                onSubmit={this.setupTransferFundsWithMnemonic}
                onBack={this.backToUninitialized}
                mnemonicValidator={mnemonic => wallets.isValidPaperMnemonic(mnemonic, 27)}
                validWords={validWords}
                mnemonicLength={27}
                classicTheme={profile.isClassicTheme}
              />
            </TransferLayout>
          </MainLayout>
        );
      case 'gettingMasterKey':
        return (
          <MainLayout
            topbar={topBar}
            classicTheme={profile.isClassicTheme}
<<<<<<< HEAD
            connectionErrorType={checkAdaServerStatus}
=======
            actions={actions}
            stores={stores}
>>>>>>> 77eefe4b
          >
            <TransferLayout>
              <DaedalusTransferMasterKeyFormPage
                onSubmit={this.setupTransferFundsWithMasterKey}
                onBack={this.backToUninitialized}
                classicTheme={profile.isClassicTheme}
              />
            </TransferLayout>
          </MainLayout>
        );
      case 'restoringAddresses':
      case 'checkingAddresses':
      case 'generatingTx':
        return (
          <MainLayout
            topbar={topBar}
            classicTheme={profile.isClassicTheme}
<<<<<<< HEAD
            connectionErrorType={checkAdaServerStatus}
=======
            actions={actions}
            stores={stores}
>>>>>>> 77eefe4b
          >
            <TransferLayout>
              <DaedalusTransferWaitingPage status={daedalusTransfer.status} />
            </TransferLayout>
          </MainLayout>
        );
      case 'readyToTransfer':
        if (daedalusTransfer.transferTx == null) {
          return null; // TODO: throw error? Shoudln't happen
        }
        return (
          <MainLayout
            topbar={topBar}
            classicTheme={profile.isClassicTheme}
<<<<<<< HEAD
            connectionErrorType={checkAdaServerStatus}
=======
            actions={actions}
            stores={stores}
>>>>>>> 77eefe4b
          >
            <TransferLayout>
              <DaedalusTransferSummaryPage
                formattedWalletAmount={formattedWalletAmount}
                selectedExplorer={this.props.stores.profile.selectedExplorer}
                transferTx={daedalusTransfer.transferTx}
                onSubmit={this.tranferFunds}
                isSubmitting={daedalusTransfer.transferFundsRequest.isExecuting}
                onCancel={this.cancelTransferFunds}
                error={daedalusTransfer.error}
                classicTheme={profile.isClassicTheme}
              />
            </TransferLayout>
          </MainLayout>
        );
      case 'error':
        return (
          <MainLayout
            topbar={topBar}
            classicTheme={profile.isClassicTheme}
<<<<<<< HEAD
            connectionErrorType={checkAdaServerStatus}
=======
            actions={actions}
            stores={stores}
>>>>>>> 77eefe4b
          >
            <TransferLayout>
              <DaedalusTransferErrorPage
                error={daedalusTransfer.error}
                onCancel={this.cancelTransferFunds}
                classicTheme={profile.isClassicTheme}
              />
            </TransferLayout>
          </MainLayout>
        );
      default:
        return null; // TODO: throw error? Shouldn't happen
    }
  }

  _getRouter() {
    return this.props.actions.router;
  }

  _getWalletsStore() {
    return this.props.stores.substores[environment.API].wallets;
  }

  _getDaedalusTransferStore() {
    return this.props.stores.substores.ada.daedalusTransfer;
  }

  _getDaedalusTransferActions() {
    return this.props.actions.ada.daedalusTransfer;
  }
}<|MERGE_RESOLUTION|>--- conflicted
+++ resolved
@@ -112,12 +112,9 @@
           <MainLayout
             topbar={topBar}
             classicTheme={profile.isClassicTheme}
-<<<<<<< HEAD
-            connectionErrorType={checkAdaServerStatus}
-=======
-            actions={actions}
-            stores={stores}
->>>>>>> 77eefe4b
+            connectionErrorType={checkAdaServerStatus}
+            actions={actions}
+            stores={stores}
           >
             <TransferLayout>
               <TransferInstructionsPage
@@ -135,12 +132,9 @@
           <MainLayout
             topbar={topBar}
             classicTheme={profile.isClassicTheme}
-<<<<<<< HEAD
-            connectionErrorType={checkAdaServerStatus}
-=======
-            actions={actions}
-            stores={stores}
->>>>>>> 77eefe4b
+            connectionErrorType={checkAdaServerStatus}
+            actions={actions}
+            stores={stores}
           >
             <TransferLayout>
               <DaedalusTransferFormPage
@@ -162,12 +156,9 @@
           <MainLayout
             topbar={topBar}
             classicTheme={profile.isClassicTheme}
-<<<<<<< HEAD
-            connectionErrorType={checkAdaServerStatus}
-=======
-            actions={actions}
-            stores={stores}
->>>>>>> 77eefe4b
+            connectionErrorType={checkAdaServerStatus}
+            actions={actions}
+            stores={stores}
           >
             <TransferLayout>
               <DaedalusTransferFormPage
@@ -186,12 +177,9 @@
           <MainLayout
             topbar={topBar}
             classicTheme={profile.isClassicTheme}
-<<<<<<< HEAD
-            connectionErrorType={checkAdaServerStatus}
-=======
-            actions={actions}
-            stores={stores}
->>>>>>> 77eefe4b
+            connectionErrorType={checkAdaServerStatus}
+            actions={actions}
+            stores={stores}
           >
             <TransferLayout>
               <DaedalusTransferMasterKeyFormPage
@@ -209,12 +197,9 @@
           <MainLayout
             topbar={topBar}
             classicTheme={profile.isClassicTheme}
-<<<<<<< HEAD
-            connectionErrorType={checkAdaServerStatus}
-=======
-            actions={actions}
-            stores={stores}
->>>>>>> 77eefe4b
+            connectionErrorType={checkAdaServerStatus}
+            actions={actions}
+            stores={stores}
           >
             <TransferLayout>
               <DaedalusTransferWaitingPage status={daedalusTransfer.status} />
@@ -229,12 +214,9 @@
           <MainLayout
             topbar={topBar}
             classicTheme={profile.isClassicTheme}
-<<<<<<< HEAD
-            connectionErrorType={checkAdaServerStatus}
-=======
-            actions={actions}
-            stores={stores}
->>>>>>> 77eefe4b
+            connectionErrorType={checkAdaServerStatus}
+            actions={actions}
+            stores={stores}
           >
             <TransferLayout>
               <DaedalusTransferSummaryPage
@@ -255,12 +237,9 @@
           <MainLayout
             topbar={topBar}
             classicTheme={profile.isClassicTheme}
-<<<<<<< HEAD
-            connectionErrorType={checkAdaServerStatus}
-=======
-            actions={actions}
-            stores={stores}
->>>>>>> 77eefe4b
+            connectionErrorType={checkAdaServerStatus}
+            actions={actions}
+            stores={stores}
           >
             <TransferLayout>
               <DaedalusTransferErrorPage
