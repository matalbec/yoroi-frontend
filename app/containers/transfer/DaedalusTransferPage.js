// @flow
import React, { Component } from 'react';
import { observer } from 'mobx-react';
import { intlShape, defineMessages } from 'react-intl';
import validWords from 'bip39/wordlists/english.json';
import type { InjectedProps } from '../../types/injectedPropsType';
import StaticTopbarTitle from '../../components/topbar/StaticTopbarTitle';
import TopBar from '../../components/topbar/TopBar';
import DaedalusTransferInstructionsPage from './DaedalusTransferInstructionsPage';
import DaedalusTransferFormPage from './DaedalusTransferFormPage';
import DaedalusTransferWaitingPage from './DaedalusTransferWaitingPage';
import DaedalusTransferSummaryPage from './DaedalusTransferSummaryPage';
import DaedalusTransferErrorPage from './DaedalusTransferErrorPage';
import environment from '../../environment';
import resolver from '../../utils/imports';
import { ROUTES } from '../../routes-config';
import config from '../../config';

const { formattedWalletAmount } = resolver('utils/formatters');
const MainLayout = resolver('containers/MainLayout');

const messages = defineMessages({
  title: {
    id: 'daedalusTransfer.title',
    defaultMessage: '!!!Transfer funds from Daedalus',
    description: 'Transfer from Daedalus Title.'
  },
});

@observer
export default class DaedalusTransferPage extends Component<InjectedProps> {

  static contextTypes = {
    intl: intlShape.isRequired,
  };

  goToCreateWallet = () => {
    this._getRouter().goToRoute.trigger({
      route: ROUTES.WALLETS.ADD
    });
  }

  goToReceiveScreen = () => {
    const wallet = this._getWalletsStore().active;
    this._getRouter().goToRoute.trigger({
      route: ROUTES.WALLETS.PAGE,
      params: {
        id: wallet && wallet.id,
        page: 'receive'
      },
    });
  }

  startTransferFunds = () => {
    this._getDaedalusTransferActions().startTransferFunds.trigger();
  }

  startTransferPaperFunds = () => {
    this._getDaedalusTransferActions().startTransferPaperFunds.trigger();
  }

  setupTransferFunds = (payload: { recoveryPhrase: string }) => {
    this._getDaedalusTransferActions().setupTransferFunds.trigger(payload);
  };

  /** Broadcast the transfer transaction if one exists and return to wallet page */
  tranferFunds = () => {
    // broadcast transfer transaction then call continuation
    this._getDaedalusTransferActions().transferFunds.trigger({
      next: () => {
        const walletsStore = this._getWalletsStore();
        walletsStore.refreshWalletsData();
        if (walletsStore.activeWalletRoute != null) {
          const newRoute = walletsStore.activeWalletRoute;
          this._getRouter().goToRoute.trigger({
            route: newRoute
          });
        }
      }
    });
  }

  backToUninitialized = () => {
    this._getDaedalusTransferActions().backToUninitialized.trigger();
  }

  cancelTransferFunds = () => {
    this._getDaedalusTransferActions().cancelTransferFunds.trigger();
  }

  render() {
    const { stores, actions } = this.props;
    const { topbar, theme } = stores;
    const topbarTitle = (
      <StaticTopbarTitle title={this.context.intl.formatMessage(messages.title)} />
    );
    const topBar = (
      <TopBar
        title={topbarTitle}
        onCategoryClicked={category => {
          actions.topbar.activateTopbarCategory.trigger({ category });
        }}
        categories={topbar.CATEGORIES}
        activeTopbarCategory={topbar.activeTopbarCategory}
        oldTheme={theme.old}
      />
    );
    const wallets = this._getWalletsStore();
    const daedalusTransfer = this._getDaedalusTransferStore();
    switch (daedalusTransfer.status) {
      case 'uninitialized':
        return (
          <MainLayout topbar={topBar} oldTheme={theme.old} withFooter={!theme.old}>
            <DaedalusTransferInstructionsPage
              onFollowInstructionsPrerequisites={this.goToCreateWallet}
              onAnswerYes={this.goToReceiveScreen}
              onConfirm={this.startTransferFunds}
              onPaperConfirm={this.startTransferPaperFunds}
              disableTransferFunds={daedalusTransfer.disableTransferFunds}
              oldTheme={theme.old}
            />
          </MainLayout>
        );
      case 'gettingMnemonics':
        return (
          <MainLayout topbar={topBar} oldTheme={theme.old}>
            <DaedalusTransferFormPage
              onSubmit={this.setupTransferFunds}
              onBack={this.backToUninitialized}
              mnemonicValidator={mnemonic => wallets.isValidMnemonic(
                mnemonic,
                config.wallets.WALLET_RECOVERY_PHRASE_WORD_COUNT
              )}
              validWords={validWords}
              mnemonicLength={12}
            />
          </MainLayout>
        );
      case 'gettingPaperMnemonics':
        return (
          <MainLayout topbar={topBar}>
            <DaedalusTransferFormPage
              onSubmit={this.setupTransferFunds}
              onBack={this.backToUninitialized}
              mnemonicValidator={mnemonic => wallets.isValidPaperMnemonic(mnemonic, 27)}
              validWords={validWords}
<<<<<<< HEAD
              oldTheme={theme.old}
=======
              mnemonicLength={27}
>>>>>>> a77a449b
            />
          </MainLayout>
        );
      case 'restoringAddresses':
      case 'checkingAddresses':
      case 'generatingTx':
        return (
          <MainLayout topbar={topBar} oldTheme={theme.old}>
            <DaedalusTransferWaitingPage status={daedalusTransfer.status} />
          </MainLayout>
        );
      case 'readyToTransfer':
        if (daedalusTransfer.transferTx == null) {
          return null; // TODO: throw error? Shoudln't happen
        }
        return (
          <MainLayout topbar={topBar} oldTheme={theme.old}>
            <DaedalusTransferSummaryPage
              formattedWalletAmount={formattedWalletAmount}
              transferTx={daedalusTransfer.transferTx}
              onSubmit={this.tranferFunds}
              isSubmitting={daedalusTransfer.transferFundsRequest.isExecuting}
              onCancel={this.cancelTransferFunds}
              error={daedalusTransfer.error}
              oldTheme={theme.old}
            />
          </MainLayout>
        );
      case 'error':
        return (
          <MainLayout topbar={topBar} oldTheme={theme.old}>
            <DaedalusTransferErrorPage
              error={daedalusTransfer.error}
              onCancel={this.cancelTransferFunds}
            />
          </MainLayout>
        );
      default:
        return null; // TODO: throw error? Shouldn't happen
    }
  }

  _getRouter() {
    return this.props.actions.router;
  }

  _getWalletsStore() {
    return this.props.stores.substores[environment.API].wallets;
  }

  _getDaedalusTransferStore() {
    return this.props.stores.substores.ada.daedalusTransfer;
  }

  _getDaedalusTransferActions() {
    return this.props.actions.ada.daedalusTransfer;
  }
}<|MERGE_RESOLUTION|>--- conflicted
+++ resolved
@@ -102,7 +102,7 @@
         }}
         categories={topbar.CATEGORIES}
         activeTopbarCategory={topbar.activeTopbarCategory}
-        oldTheme={theme.old}
+        classicTheme={theme.classic}
       />
     );
     const wallets = this._getWalletsStore();
@@ -110,20 +110,20 @@
     switch (daedalusTransfer.status) {
       case 'uninitialized':
         return (
-          <MainLayout topbar={topBar} oldTheme={theme.old} withFooter={!theme.old}>
+          <MainLayout topbar={topBar} classicTheme={theme.classic} withFooter={!theme.classic}>
             <DaedalusTransferInstructionsPage
               onFollowInstructionsPrerequisites={this.goToCreateWallet}
               onAnswerYes={this.goToReceiveScreen}
               onConfirm={this.startTransferFunds}
               onPaperConfirm={this.startTransferPaperFunds}
               disableTransferFunds={daedalusTransfer.disableTransferFunds}
-              oldTheme={theme.old}
+              classicTheme={theme.classic}
             />
           </MainLayout>
         );
       case 'gettingMnemonics':
         return (
-          <MainLayout topbar={topBar} oldTheme={theme.old}>
+          <MainLayout topbar={topBar} classicTheme={theme.classic}>
             <DaedalusTransferFormPage
               onSubmit={this.setupTransferFunds}
               onBack={this.backToUninitialized}
@@ -133,6 +133,7 @@
               )}
               validWords={validWords}
               mnemonicLength={12}
+              classicTheme={theme.classic}
             />
           </MainLayout>
         );
@@ -144,11 +145,8 @@
               onBack={this.backToUninitialized}
               mnemonicValidator={mnemonic => wallets.isValidPaperMnemonic(mnemonic, 27)}
               validWords={validWords}
-<<<<<<< HEAD
-              oldTheme={theme.old}
-=======
               mnemonicLength={27}
->>>>>>> a77a449b
+              classicTheme={theme.classic}
             />
           </MainLayout>
         );
@@ -156,7 +154,7 @@
       case 'checkingAddresses':
       case 'generatingTx':
         return (
-          <MainLayout topbar={topBar} oldTheme={theme.old}>
+          <MainLayout topbar={topBar} classicTheme={theme.classic}>
             <DaedalusTransferWaitingPage status={daedalusTransfer.status} />
           </MainLayout>
         );
@@ -165,7 +163,7 @@
           return null; // TODO: throw error? Shoudln't happen
         }
         return (
-          <MainLayout topbar={topBar} oldTheme={theme.old}>
+          <MainLayout topbar={topBar} classicTheme={theme.classic}>
             <DaedalusTransferSummaryPage
               formattedWalletAmount={formattedWalletAmount}
               transferTx={daedalusTransfer.transferTx}
@@ -173,13 +171,13 @@
               isSubmitting={daedalusTransfer.transferFundsRequest.isExecuting}
               onCancel={this.cancelTransferFunds}
               error={daedalusTransfer.error}
-              oldTheme={theme.old}
+              classicTheme={theme.classic}
             />
           </MainLayout>
         );
       case 'error':
         return (
-          <MainLayout topbar={topBar} oldTheme={theme.old}>
+          <MainLayout topbar={topBar} classicTheme={theme.classic}>
             <DaedalusTransferErrorPage
               error={daedalusTransfer.error}
               onCancel={this.cancelTransferFunds}
