--- conflicted
+++ resolved
@@ -64,15 +64,13 @@
       closeExportTransactionDialog,
     } = actions[environment.API].transactions;
 
-<<<<<<< HEAD
-    const { uiDialogs, profile, memos } = this.props.stores;
-=======
     const isLoadingTx = (
       !recentTransactionsRequest.wasExecuted || recentTransactionsRequest.isExecuting
     );
 
-    const { uiDialogs, profile } = this.generated.stores;
->>>>>>> 0e9a2f82
+    const walletId = this.generated.stores.memos.getIdForWallet(publicDeriver);
+
+    const { uiDialogs, profile, memos } = this.generated.stores;
     if (searchOptions) {
       const { limit } = searchOptions;
       const noTransactionsFoundLabel = intl.formatMessage(globalMessages.noTransactionsFound);
@@ -82,14 +80,13 @@
         walletTransactions = (
           <WalletTransactionsList
             transactions={recent}
+            memoMap={this.generated.stores.memos.txMemoMap.get(walletId) || new Map()}
             selectedExplorer={this.generated.stores.profile.selectedExplorer}
             isLoadingTransactions={isLoadingTx}
             hasMoreToLoad={totalAvailable > limit}
-<<<<<<< HEAD
-            onLoadMore={() => actions.ada.transactions.loadMoreTransactions.trigger()}
-            assuranceMode={wallet.assuranceMode}
-            walletId={wallet.id}
-            formattedWalletAmount={formattedWalletAmount}
+            onLoadMore={() => actions.ada.transactions.loadMoreTransactions.trigger(publicDeriver)}
+            assuranceMode={assuranceMode}
+            shouldHideBalance={profile.shouldHideBalance}
             onAddMemo={(transaction) => {
               if (memos.hasSetSelectedExternalStorageProvider) {
                 actions.memos.selectTransaction.trigger({ tx: transaction });
@@ -106,11 +103,6 @@
                 this.openConnectExternalStorageDialog();
               }
             }}
-=======
-            onLoadMore={() => actions.ada.transactions.loadMoreTransactions.trigger(publicDeriver)}
-            assuranceMode={assuranceMode}
-            shouldHideBalance={profile.shouldHideBalance}
->>>>>>> 0e9a2f82
           />
         );
       } else if (!hasAny) {
@@ -164,11 +156,12 @@
 
         {uiDialogs.isOpen(AddMemoDialog) ? (
           <AddMemoDialog
+            selectedWallet={publicDeriver}
             selectedTransaction={memos.selectedTransaction}
             error={memos.error}
             onCancel={actions.memos.closeAddMemoDialog.trigger}
-            onSubmit={(values: { memo: string, tx: string, lastUpdated: Date }) => {
-              actions.memos.saveTxMemo.trigger(values);
+            onSubmit={(values) => {
+              return actions.memos.saveTxMemo.trigger(values);
             }}
             classicTheme={profile.isClassicTheme}
           />
@@ -181,18 +174,24 @@
               actions.memos.closeConnectExternalStorageDialog.trigger();
               actions.router.goToRoute.trigger({ route: ROUTES.SETTINGS.EXTERNAL_STORAGE });
             }}
-            classicTheme={profile.isClassicTheme}
           />
         ) : null}
 
         {uiDialogs.isOpen(EditMemoDialog) ? (
           <EditMemoDialog
-            selectedTransaction={memos.selectedTransaction}
+            selectedWallet={publicDeriver}
+            existingMemo={(() => {
+              const memo = this.generated.stores.memos.txMemoMap
+                .get(walletId)
+                ?.get(memos.selectedTransaction.txid);
+              if (memo == null) throw new Error('Should never happen');
+              return memo;
+            })()}
             error={memos.error}
             onCancel={actions.memos.closeEditMemoDialog.trigger}
             onClickDelete={this.openDeleteMemoDialog}
-            onSubmit={(values: { memo: string, tx: string, lastUpdated: Date }) => {
-              actions.memos.updateTxMemo.trigger(values);
+            onSubmit={(values) => {
+              return actions.memos.updateTxMemo.trigger(values);
             }}
             classicTheme={profile.isClassicTheme}
           />
@@ -207,10 +206,12 @@
               this.openEditMemoDialog();
             }}
             onClose={actions.memos.closeDeleteMemoDialog.trigger}
-            onDelete={(tx: string) => {
-              actions.memos.deleteTxMemo.trigger(tx);
-            }}
-            classicTheme={profile.isClassicTheme}
+            onDelete={txHash => {
+              return actions.memos.deleteTxMemo.trigger({
+                publicDeriver,
+                txHash,
+              });
+            }}
           />
         ) : null}
 
@@ -218,7 +219,7 @@
     );
   }
 
-  _getThisPageActiveNotification = (): ?Notification => {
+  _getThisPageActiveNotification: void => ?Notification = () => {
     let notification = null;
 
     const { mostRecentActiveNotification } = this.generated.stores.uiNotifications;
@@ -232,31 +233,31 @@
     return notification;
   }
 
-  openExportTransactionDialog = (): void => {
+  openExportTransactionDialog: void => void = () => {
     const { actions } = this.generated;
     actions.dialogs.open.trigger({ dialog: ExportTransactionDialog });
   }
 
-<<<<<<< HEAD
-  openAddMemoDialog = (): void => {
-    const { actions } = this.props;
+  openAddMemoDialog: void => void = () => {
+    const { actions } = this.generated;
     actions.dialogs.open.trigger({ dialog: AddMemoDialog });
   }
 
-  openEditMemoDialog = (): void => {
-    const { actions } = this.props;
+  openEditMemoDialog: void => void = () => {
+    const { actions } = this.generated;
     actions.dialogs.open.trigger({ dialog: EditMemoDialog });
   }
 
-  openDeleteMemoDialog = (): void => {
-    const { actions } = this.props;
+  openDeleteMemoDialog: void => void = () => {
+    const { actions } = this.generated;
     actions.dialogs.open.trigger({ dialog: DeleteMemoDialog });
   }
 
-  openConnectExternalStorageDialog = (): void => {
-    const { actions } = this.props;
+  openConnectExternalStorageDialog: void => void = () => {
+    const { actions } = this.generated;
     actions.dialogs.open.trigger({ dialog: ConnectExternalStorageDialog });
-=======
+  }
+
   @computed get generated() {
     if (this.props.generated !== undefined) {
       return this.props.generated;
@@ -281,6 +282,13 @@
         },
         wallets: {
           selected: stores.wallets.selected,
+        },
+        memos: {
+          hasSetSelectedExternalStorageProvider: stores.memos.hasSetSelectedExternalStorageProvider,
+          selectedTransaction: stores.memos.selectedTransaction,
+          error: stores.memos.error,
+          getIdForWallet: stores.memos.getIdForWallet,
+          txMemoMap: stores.memos.txMemoMap,
         },
         substores: {
           ada: {
@@ -307,6 +315,22 @@
         dialogs: {
           open: { trigger: actions.dialogs.open.trigger },
         },
+        router: {
+          goToRoute: { trigger: actions.router.goToRoute.trigger },
+        },
+        memos: {
+          closeAddMemoDialog: { trigger: actions.memos.closeAddMemoDialog.trigger },
+          closeEditMemoDialog: { trigger: actions.memos.closeEditMemoDialog.trigger },
+          closeDeleteMemoDialog: { trigger: actions.memos.closeDeleteMemoDialog.trigger },
+          closeConnectExternalStorageDialog: {
+            trigger: actions.memos.closeConnectExternalStorageDialog.trigger
+          },
+          goBackDeleteMemoDialog: { trigger: actions.memos.goBackDeleteMemoDialog.trigger },
+          saveTxMemo: { trigger: actions.memos.saveTxMemo.trigger },
+          updateTxMemo: { trigger: actions.memos.updateTxMemo.trigger },
+          deleteTxMemo: { trigger: actions.memos.deleteTxMemo.trigger },
+          selectTransaction: { trigger: actions.memos.selectTransaction.trigger },
+        },
         ada: {
           transactions: {
             exportTransactionsToFile: {
@@ -322,6 +346,5 @@
         },
       },
     });
->>>>>>> 0e9a2f82
   }
 }