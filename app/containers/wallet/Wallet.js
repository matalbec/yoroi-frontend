// @flow
import React, { Component } from 'react';
import { observer } from 'mobx-react';
import MainLayout from '../MainLayout';
import WalletWithNavigation from '../../components/wallet/layouts/WalletWithNavigation';
import LoadingSpinner from '../../components/widgets/LoadingSpinner';
import { buildRoute } from '../../utils/routing';
import { ROUTES } from '../../routes-config';
import type { InjectedContainerProps } from '../../types/injectedPropsType';
<<<<<<< HEAD
import HelpLinkFooter from '../../components/footer/HelpLinkFooter';
=======
import AdaRedemptionSuccessOverlay from '../../components/wallet/ada-redemption/AdaRedemptionSuccessOverlay';
>>>>>>> a77a449b

type Props = InjectedContainerProps;

@observer
export default class Wallet extends Component<Props> {

  isActiveScreen = (page: string) => {
    const { app } = this.props.stores;
    const { wallets } = this.props.stores.substores.ada;
    if (!wallets.active) return false;
    const screenRoute = buildRoute(ROUTES.WALLETS.PAGE, { id: wallets.active.id, page });
    return app.currentRoute === screenRoute;
  };

  handleWalletNavItemClick = (page: string) => {
    const { wallets } = this.props.stores.substores.ada;
    if (!wallets.active) return;
    this.props.actions.router.goToRoute.trigger({
      route: ROUTES.WALLETS.PAGE,
      params: { id: wallets.active.id, page },
    });
  };

  render() {
    const { wallets, adaRedemption } = this.props.stores.substores.ada;
    const { actions, stores } = this.props;
<<<<<<< HEAD
    const { theme } = stores;
=======
    const { showAdaRedemptionSuccessMessage, amountRedeemed } = adaRedemption;
>>>>>>> a77a449b
    if (!wallets.active) {
      return (
        <MainLayout actions={actions} stores={stores} oldTheme={theme.old}>
          <LoadingSpinner />
        </MainLayout>
      );
    }

<<<<<<< HEAD
    // const footer = undefined;
    const footer = (
      <HelpLinkFooter
        showBuyTrezorHardwareWallet
        showWhatIsHardwareWallet
      />
    );

=======
>>>>>>> a77a449b
    return (
      <MainLayout
        actions={actions}
        stores={stores}
<<<<<<< HEAD
        footer={footer}
        oldTheme={theme.old}
        withFooter={!theme.old}
=======
>>>>>>> a77a449b
      >
        <WalletWithNavigation
          isActiveScreen={this.isActiveScreen}
          onWalletNavItemClick={this.handleWalletNavItemClick}
          oldTheme={theme.old}
        >
          {this.props.children}
        </WalletWithNavigation>

        {showAdaRedemptionSuccessMessage ? (
          <AdaRedemptionSuccessOverlay
            amount={amountRedeemed}
            onClose={actions.ada.adaRedemption.closeAdaRedemptionSuccessOverlay.trigger}
          />
        ) : null}
      </MainLayout>
    );
  }
}<|MERGE_RESOLUTION|>--- conflicted
+++ resolved
@@ -7,11 +7,8 @@
 import { buildRoute } from '../../utils/routing';
 import { ROUTES } from '../../routes-config';
 import type { InjectedContainerProps } from '../../types/injectedPropsType';
-<<<<<<< HEAD
-import HelpLinkFooter from '../../components/footer/HelpLinkFooter';
-=======
 import AdaRedemptionSuccessOverlay from '../../components/wallet/ada-redemption/AdaRedemptionSuccessOverlay';
->>>>>>> a77a449b
+import AddWalletFooter from '../footer/AddWalletFooter';
 
 type Props = InjectedContainerProps;
 
@@ -38,45 +35,30 @@
   render() {
     const { wallets, adaRedemption } = this.props.stores.substores.ada;
     const { actions, stores } = this.props;
-<<<<<<< HEAD
     const { theme } = stores;
-=======
     const { showAdaRedemptionSuccessMessage, amountRedeemed } = adaRedemption;
->>>>>>> a77a449b
     if (!wallets.active) {
       return (
-        <MainLayout actions={actions} stores={stores} oldTheme={theme.old}>
+        <MainLayout actions={actions} stores={stores} classicTheme={theme.classic}>
           <LoadingSpinner />
         </MainLayout>
       );
     }
 
-<<<<<<< HEAD
-    // const footer = undefined;
-    const footer = (
-      <HelpLinkFooter
-        showBuyTrezorHardwareWallet
-        showWhatIsHardwareWallet
-      />
-    );
+    const footer = theme.classic ? undefined : <AddWalletFooter />;
 
-=======
->>>>>>> a77a449b
     return (
       <MainLayout
         actions={actions}
         stores={stores}
-<<<<<<< HEAD
+
         footer={footer}
-        oldTheme={theme.old}
-        withFooter={!theme.old}
-=======
->>>>>>> a77a449b
+        classicTheme={theme.classic}
       >
         <WalletWithNavigation
           isActiveScreen={this.isActiveScreen}
           onWalletNavItemClick={this.handleWalletNavItemClick}
-          oldTheme={theme.old}
+          classicTheme={theme.classic}
         >
           {this.props.children}
         </WalletWithNavigation>
