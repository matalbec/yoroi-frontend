--- conflicted
+++ resolved
@@ -1,11 +1,7 @@
 // @flow
 import React, { Component } from 'react';
 import { observer } from 'mobx-react';
-<<<<<<< HEAD
 import environment from '../../environment';
-import resolver from '../../utils/imports';
-=======
->>>>>>> 77eefe4b
 
 import MainLayout from '../MainLayout';
 
@@ -18,15 +14,12 @@
     const { checkAdaServerStatus } = stores.substores[environment.API].serverConnectionStore;
 
     return (
-<<<<<<< HEAD
-      <Layout classicTheme={profile.isClassicTheme} connectionErrorType={checkAdaServerStatus}>
-=======
       <MainLayout
         classicTheme={profile.isClassicTheme}
+        connectionErrorType={checkAdaServerStatus}
         actions={actions}
         stores={stores}
       >
->>>>>>> 77eefe4b
         <div />
       </MainLayout>
     );
