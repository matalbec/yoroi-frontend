--- conflicted
+++ resolved
@@ -28,7 +28,7 @@
   signRequestTotalInput,
 } from '../../api/ada/lib/utils';
 import { WalletTypeOption } from '../../api/ada/lib/storage/models/ConceptualWallet/interfaces';
-import { isLedgerNanoSWallet, isTrezorTWallet } from '../../api/ada/lib/storage/models/ConceptualWallet/index';
+import { isLedgerNanoWallet, isTrezorTWallet } from '../../api/ada/lib/storage/models/ConceptualWallet/index';
 
 // Hardware Wallet Confirmation
 import HWSendConfirmationDialog from '../../components/wallet/send/HWSendConfirmationDialog';
@@ -184,11 +184,7 @@
 
     const conceptualWallet = publicDeriver.self.getConceptualWallet();
     let hwSendConfirmationDialog: Node = null;
-<<<<<<< HEAD
-    if (isLedgerNanoSWallet(conceptualWallet)) {
-=======
-    if (active.isLedgerNanoWallet) {
->>>>>>> d6b5887e
+    if (isLedgerNanoWallet(conceptualWallet)) {
       const ledgerSendAction = this.props.actions[environment.API].ledgerSend;
       ledgerSendAction.init.trigger();
       const ledgerSendStore = this.props.stores.substores[environment.API].ledgerSend;
