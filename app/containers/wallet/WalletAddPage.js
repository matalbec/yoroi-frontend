--- conflicted
+++ resolved
@@ -76,13 +76,9 @@
       actions.dialogs.open.trigger({ dialog: WalletLedgerConnectDialogContainer });
       this.props.actions[environment.API].ledgerConnect.init.trigger();
     };
-<<<<<<< HEAD
+
     let content = null;
     let isWalletAdd = false;
-=======
->>>>>>> 63913a5f
-
-    let content = null;
     if (uiDialogs.isOpen(WalletCreateDialog)) {
       content = (
         <WalletCreateDialogContainer
@@ -125,6 +121,7 @@
           actions={actions}
           stores={stores}
           onClose={this.onClose}
+          classicTheme={theme.classic}
         />
       );
     } else {
