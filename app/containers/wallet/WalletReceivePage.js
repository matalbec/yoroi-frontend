// @flow
import React, { Component } from 'react';
import { defineMessages, FormattedHTMLMessage } from 'react-intl';
import { observer } from 'mobx-react';
import { ellipsis } from '../../utils/strings';
import config from '../../config';
import WalletReceive from '../../components/wallet/WalletReceive';
import VerticalFlexContainer from '../../components/layout/VerticalFlexContainer';
import NotificationMessage from '../../components/widgets/NotificationMessage';
import AddressDetailsDialog from '../../components/wallet/receive/AddressDetailsDialog';
import successIcon from '../../assets/images/success-small.inline.svg';
import type { InjectedProps } from '../../types/injectedPropsType';

const messages = defineMessages({
  message: {
    id: 'wallet.receive.page.addressCopyNotificationMessage',
    defaultMessage: '!!!You have successfully copied wallet address',
  },
});

type Props = InjectedProps;

type State = {
  copiedAddress: string,
};

@observer
export default class WalletReceivePage extends Component<Props, State> {
  state = {
    copiedAddress: '',
  };

  componentWillUnmount() {
    this.closeNotification();
    this.resetErrors();
  }

  handleGenerateAddress = () => {
    const { wallets } = this.props.stores.substores.ada;
    const walletIsActive = !!wallets.active;
    if (walletIsActive) {
      this.props.actions.ada.addresses.createAddress.trigger();
    }
  };

  resetErrors = () => {
    this.props.actions.ada.addresses.resetErrors.trigger();
  };

  closeNotification = () => {
    const { wallets } = this.props.stores.substores.ada;
    const wallet = wallets.active;
    if (wallet) {
      const notificationId = `${wallet.id}-copyNotification`;
      this.props.actions.notifications.closeActiveNotification.trigger({ id: notificationId });
    }
  };

  render() {
    const { copiedAddress } = this.state;
    const actions = this.props.actions;
<<<<<<< HEAD
    const { uiNotifications, theme } = this.props.stores;
    const { wallets, addresses } = this.props.stores.substores.ada;
=======
    const { uiNotifications, uiDialogs } = this.props.stores;
    const { wallets, addresses, hwVerifyAddress } = this.props.stores.substores.ada;
>>>>>>> 63913a5f
    const wallet = wallets.active;

    // Guard against potential null values
    if (!wallet) throw new Error('Active wallet required for WalletReceivePage.');

    // get info about the lattest address generated for special rendering
    const walletAddress = addresses.active ? addresses.active.id : '';
    const isWalletAddressUsed = addresses.active ? addresses.active.isUsed : false;

    const walletAddresses = addresses.all.reverse();

    const notification = {
      id: `${wallet.id}-copyNotification`,
      duration: config.wallets.ADDRESS_COPY_NOTIFICATION_DURATION,
      message: (
        <FormattedHTMLMessage
          {...messages.message}
          values={{ walletAddress: ellipsis(copiedAddress, 8) }}
        />
      ),
    };
    const notificationComponent = (
      <NotificationMessage
        icon={successIcon}
        show={uiNotifications.isOpen(notification.id)}
      >
        {notification.message}
      </NotificationMessage>
    );

    return (
      <VerticalFlexContainer>
        <WalletReceive
          walletAddress={walletAddress}
          isWalletAddressUsed={isWalletAddressUsed}
          walletAddresses={walletAddresses}
          onGenerateAddress={this.handleGenerateAddress}
          onCopyAddress={(address) => {
            this.setState({ copiedAddress: address });
            actions.notifications.open.trigger({
              id: notification.id,
              duration: notification.duration,
              message: messages.message
            });
          }}
          onAddressDetail={({ address, path }) => {
            actions.ada.hwVerifyAddress.selectAddress.trigger({ address, path });
            this.openAddressDetailsDialog();
          }}
          isSubmitting={addresses.createAddressRequest.isExecuting}
          error={addresses.error}
          classicTheme={theme.classic}
          notification={notificationComponent}
        />

<<<<<<< HEAD
        {theme.classic && notificationComponent}
=======
        {uiDialogs.isOpen(AddressDetailsDialog) && hwVerifyAddress.selectedAddress ? (
          <AddressDetailsDialog
            isActionProcessing={hwVerifyAddress.isActionProcessing}
            error={hwVerifyAddress.error}
            walletAddress={hwVerifyAddress.selectedAddress.address}
            walletPath={hwVerifyAddress.selectedAddress.path}
            isHardware={wallet.isHardwareWallet}
            verify={() => actions.ada.hwVerifyAddress.verifyAddress.trigger({ wallet })}
            cancel={() => actions.ada.hwVerifyAddress.closeAddressDetailDialog.trigger()}
          />
        ) : null}

>>>>>>> 63913a5f
      </VerticalFlexContainer>
    );
  }

  openAddressDetailsDialog = (): void => {
    const { actions } = this.props;
    actions.dialogs.open.trigger({ dialog: AddressDetailsDialog });
  }
}<|MERGE_RESOLUTION|>--- conflicted
+++ resolved
@@ -59,13 +59,8 @@
   render() {
     const { copiedAddress } = this.state;
     const actions = this.props.actions;
-<<<<<<< HEAD
-    const { uiNotifications, theme } = this.props.stores;
-    const { wallets, addresses } = this.props.stores.substores.ada;
-=======
-    const { uiNotifications, uiDialogs } = this.props.stores;
+    const { uiNotifications, uiDialogs, theme } = this.props.stores;
     const { wallets, addresses, hwVerifyAddress } = this.props.stores.substores.ada;
->>>>>>> 63913a5f
     const wallet = wallets.active;
 
     // Guard against potential null values
@@ -121,9 +116,8 @@
           notification={notificationComponent}
         />
 
-<<<<<<< HEAD
         {theme.classic && notificationComponent}
-=======
+
         {uiDialogs.isOpen(AddressDetailsDialog) && hwVerifyAddress.selectedAddress ? (
           <AddressDetailsDialog
             isActionProcessing={hwVerifyAddress.isActionProcessing}
@@ -133,10 +127,10 @@
             isHardware={wallet.isHardwareWallet}
             verify={() => actions.ada.hwVerifyAddress.verifyAddress.trigger({ wallet })}
             cancel={() => actions.ada.hwVerifyAddress.closeAddressDetailDialog.trigger()}
+            classicTheme={theme.classic}
           />
         ) : null}
 
->>>>>>> 63913a5f
       </VerticalFlexContainer>
     );
   }
