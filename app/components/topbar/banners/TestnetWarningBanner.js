--- conflicted
+++ resolved
@@ -68,24 +68,14 @@
       <div>
         {
           environment.isMainnet() ? null : (
-<<<<<<< HEAD
             <div className={testnetClasses}>
               {classicTheme ? (
-                <FormattedMessage {...messages.testnetLabel} values={{ faqLink }} />
+                <FormattedMessage {...messages.testnetLabel} values={{ faqLink, network: environment.NETWORK }} />
               ) : ([
                 <SvgInline key="0" svg={warningSvg} className={styles.warningIcon} />,
-                <span key="1">
-                  {intl.formatMessage(messages.testnetLabelWarning)}
-                  &nbsp;
-                </span>,
-                <FormattedMessage {...messages.testnetLabelMain} values={{ faqLink }} key="2" />
+                <FormattedMessage {...messages.testnetLabel} values={{ faqLink, network: environment.NETWORK }} />
               ])}
-=======
-            <div className={styles.testnetWarning}>
-              <FormattedMessage {...messages.testnetLabel} values={{ faqLink, network: environment.NETWORK }} />
->>>>>>> aab1ba1a
-            </div>
-          )
+            </div>)
         }
       </div>
     );
