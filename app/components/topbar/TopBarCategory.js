// @flow
import React, { Component } from 'react';
import SvgInline from 'react-svg-inline';
import { observer } from 'mobx-react';
import classNames from 'classnames';
import styles from './TopBarCategory.scss';

type Props = {
  icon: string,
  active: boolean,
  onClick: Function,
  className: string,
  classicTheme: boolean
};

@observer
export default class TopBarCategory extends Component<Props> {
  render() {
    const { icon, active, onClick, className, classicTheme } = this.props;
    const activeClasses = classicTheme ? styles.activeClassic : styles.active;
    const componentStyles = classNames([
      classicTheme ? styles.componentClassic : styles.component,
      active ? activeClasses : null,
      className
    ]);

    const iconStyles = classNames([
      className === 'wallets' ? styles.walletsIcon : null,
<<<<<<< HEAD
      isWithHW ? styles.withHardwareWalletIcon : null,
      classicTheme ? styles.iconClassic : styles.icon
=======
      className === 'with-ledger-nano-s' ? styles.withLedgerNanoSIcon : null,
      className === 'with-trezor-t' ? styles.withTrezorTIcon : null,
      styles.icon
>>>>>>> 43abb1d4
    ]);

    return (
      <button type="button" className={componentStyles} onClick={onClick}>
        <SvgInline svg={icon} className={iconStyles} />
      </button>
    );
  }

}<|MERGE_RESOLUTION|>--- conflicted
+++ resolved
@@ -17,23 +17,17 @@
 export default class TopBarCategory extends Component<Props> {
   render() {
     const { icon, active, onClick, className, classicTheme } = this.props;
-    const activeClasses = classicTheme ? styles.activeClassic : styles.active;
     const componentStyles = classNames([
       classicTheme ? styles.componentClassic : styles.component,
-      active ? activeClasses : null,
+      active ? styles.active : null,
       className
     ]);
 
     const iconStyles = classNames([
       className === 'wallets' ? styles.walletsIcon : null,
-<<<<<<< HEAD
-      isWithHW ? styles.withHardwareWalletIcon : null,
-      classicTheme ? styles.iconClassic : styles.icon
-=======
       className === 'with-ledger-nano-s' ? styles.withLedgerNanoSIcon : null,
       className === 'with-trezor-t' ? styles.withTrezorTIcon : null,
       styles.icon
->>>>>>> 43abb1d4
     ]);
 
     return (
