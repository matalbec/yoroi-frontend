// @flow
import React, { Component } from 'react';
import SvgInline from 'react-svg-inline';
import { observer } from 'mobx-react';
import classNames from 'classnames';
import styles from './TopBarCategory.scss';

type Props = {
  icon: string,
  active: boolean,
  onClick: Function,
  className: string,
  classicTheme: boolean
};

@observer
export default class TopBarCategory extends Component<Props> {
  render() {
    const { icon, active, onClick, className, classicTheme } = this.props;
    const activeClasses = classicTheme ? styles.activeClassic : styles.active;
    const componentStyles = classNames([
      classicTheme ? styles.componentClassic : styles.component,
      active ? activeClasses : null,
      className
    ]);

    const isWithHW = (className === 'with-trezor-t' || className === 'with-ledger-nano-s');
    const iconStyles = classNames([
      className === 'wallets' ? styles.walletsIcon : null,
<<<<<<< HEAD
      className === 'with-trezor-t' ? styles.withTrezorTIcon : null,
      classicTheme ? styles.iconClassic : styles.icon
=======
      isWithHW ? styles.withHardwareWalletIcon : null,
      styles.icon
>>>>>>> 63913a5f
    ]);

    return (
      <button type="button" className={componentStyles} onClick={onClick}>
        <SvgInline svg={icon} className={iconStyles} />
      </button>
    );
  }

}<|MERGE_RESOLUTION|>--- conflicted
+++ resolved
@@ -27,13 +27,9 @@
     const isWithHW = (className === 'with-trezor-t' || className === 'with-ledger-nano-s');
     const iconStyles = classNames([
       className === 'wallets' ? styles.walletsIcon : null,
-<<<<<<< HEAD
-      className === 'with-trezor-t' ? styles.withTrezorTIcon : null,
+      isWithHW ? styles.withHardwareWalletIcon : null,
       classicTheme ? styles.iconClassic : styles.icon
-=======
-      isWithHW ? styles.withHardwareWalletIcon : null,
-      styles.icon
->>>>>>> 63913a5f
+      // styles.icon
     ]);
 
     return (
