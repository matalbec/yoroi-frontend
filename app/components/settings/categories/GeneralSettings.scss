--- conflicted
+++ resolved
@@ -16,15 +16,10 @@
 .error {
   @include error-message;
   text-align: center;
-<<<<<<< HEAD
 }
 
 .language {
   label {
     background-color: var(--theme-settings-pane-background-color);
   }
-}
-
-=======
-}
->>>>>>> 50bbd090
+}