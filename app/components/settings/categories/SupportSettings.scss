@import '../../../themes/mixins/error-message';

.component {
  padding-bottom: 10px;

  h1 {
    color: var(--theme-support-settings-text-color);
    font-family: var(--font-semibold);
    line-height: 1.38;
    margin-bottom: 10px;
  }

  h1:not(:first-child) {
    padding-top: 10px;
  }

  a,
  p {
    color: var(--theme-support-settings-text-color);
    font-family: var(--font-regular);
    font-size: 14px;
    line-height: 19px;
  }

  a {
    color: var(--theme-support-settings-link-color);
  }
  
  p {
    margin-bottom: 10px;
  }
<<<<<<< HEAD

  .downloadButton {
    margin-top: 20px;
  }
}
=======
  
  .link {
    cursor: pointer;
    box-sizing: border-box;
    border-bottom: 1px solid var(--theme-widgets-explorable-hash-underline-dark-color);
    text-decoration: none;
  }
>>>>>>> f5276699

  .link:focus {
    outline: none;
  }  
}

:global(.YoroiClassic) .component {
  h1 {
    font-size: 16px;
  }
}

:global(.YoroiModern) .component {
  h1 {
    font-size: 18px;
  }
}<|MERGE_RESOLUTION|>--- conflicted
+++ resolved
@@ -29,13 +29,6 @@
   p {
     margin-bottom: 10px;
   }
-<<<<<<< HEAD
-
-  .downloadButton {
-    margin-top: 20px;
-  }
-}
-=======
   
   .link {
     cursor: pointer;
@@ -43,11 +36,14 @@
     border-bottom: 1px solid var(--theme-widgets-explorable-hash-underline-dark-color);
     text-decoration: none;
   }
->>>>>>> f5276699
 
   .link:focus {
     outline: none;
-  }  
+  }
+
+  .downloadButton {
+    margin-top: 20px;
+  }
 }
 
 :global(.YoroiClassic) .component {
