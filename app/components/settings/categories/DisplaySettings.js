--- conflicted
+++ resolved
@@ -69,12 +69,8 @@
       getThemeVars,
       exportTheme,
       hasCustomTheme,
-<<<<<<< HEAD
       onExternalLinkClick,
       classicTheme,
-=======
-      onExternalLinkClick
->>>>>>> 63913a5f
     } = this.props;
     const { intl } = this.context;
 
