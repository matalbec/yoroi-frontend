--- conflicted
+++ resolved
@@ -4,13 +4,8 @@
 import { observer } from 'mobx-react';
 import styles from './SettingsLayout.scss';
 
-<<<<<<< HEAD
-type Props = {
-  children?: Node,
-=======
 type Props = {|
   children: Node,
->>>>>>> ac792904
   menu: Node,
 |};
 
