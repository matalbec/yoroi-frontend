// @flow
import React, { Component } from 'react';
import type { Element } from 'react';
import { observer } from 'mobx-react';
import classNames from 'classnames';
import SvgInline from 'react-svg-inline';

import iconTickSVG from '../../assets/images/widget/tick.inline.svg';
import iconTickGreenSVG from '../../assets/images/widget/tick-green.inline.svg';
import iconCrossSVG from '../../assets/images/widget/cross.inline.svg';
import iconCrossGreenSVG from '../../assets/images/widget/cross-green.inline.svg';
import styles from './ProgressSteps.scss';

<<<<<<< HEAD
// TODO: move to type folder?
export const StepState = Object.freeze({
  LOAD: 0,
  PROCESS: 1,
  ERROR: 9,
});
export type StepStateEnum = $Values<typeof StepState>;

type Props = {
=======
type Props = {|
>>>>>>> ac792904
  stepsList: Array<string>,
  currentStep : number, // example, 0 = pointing to stepsList[0]
  stepState: StepStateEnum,
  classicTheme: boolean
|};
@observer
export default class ProgressSteps extends Component<Props> {

  createSteps = (
    stepsList: Array<string>,
    currentStep : number,
    stepState: StepStateEnum,
  ): Array<Element<any>> => {
    const { classicTheme } = this.props;
    const steps = [];

    for (let idx = 0; idx < stepsList.length; idx++) {
      const stepText = stepsList[idx];

      let stepTopBarStyle = styles.stepTopBar;
      let stepTextStyle = styles.stepText;
      let displayIcon = 'none';

      if (idx < currentStep) {
        // step already done
        displayIcon = 'done';
        stepTopBarStyle = classNames([
          styles.stepTopBar,
          styles.stepTopBarDone
        ]);
        stepTextStyle = classNames([
          styles.stepText,
          styles.stepTextDone
        ]);
      } else if (idx === currentStep) {
        displayIcon = (stepState === StepState.ERROR) ? 'error' : 'none';
        stepTopBarStyle = classNames([
          styles.stepTopBar,
          styles.stepTopBarActive
        ]);
        stepTextStyle = classNames([
          styles.stepText,
          styles.stepTextActive
        ]);
      }

      steps.push(
        <div key={idx} className={styles.stepBlock}>
          <div className={stepTopBarStyle} />
          <div className={styles.stepBottomBlock}>
            <div className={styles.stepStateIconContainer}>
              {(displayIcon === 'done') && <SvgInline svg={classicTheme ? iconTickSVG : iconTickGreenSVG} />}
              {(displayIcon === 'error') && <SvgInline svg={classicTheme ? iconCrossSVG : iconCrossGreenSVG} />}
            </div>
            <div className={styles.stepTextContainer}>
              <span className={stepTextStyle}>{stepText}</span>
            </div>
          </div>
        </div>
      );
    }

    return steps;
  }

  render() {
    const { stepsList, currentStep, stepState } = this.props;

    return (
      <div className={styles.component}>
        {this.createSteps(
          stepsList,
          currentStep < 0 ? 0 : currentStep,
          stepState
        )}
      </div>
    );
  }

}<|MERGE_RESOLUTION|>--- conflicted
+++ resolved
@@ -11,7 +11,6 @@
 import iconCrossGreenSVG from '../../assets/images/widget/cross-green.inline.svg';
 import styles from './ProgressSteps.scss';
 
-<<<<<<< HEAD
 // TODO: move to type folder?
 export const StepState = Object.freeze({
   LOAD: 0,
@@ -20,10 +19,7 @@
 });
 export type StepStateEnum = $Values<typeof StepState>;
 
-type Props = {
-=======
 type Props = {|
->>>>>>> ac792904
   stepsList: Array<string>,
   currentStep : number, // example, 0 = pointing to stepsList[0]
   stepState: StepStateEnum,
