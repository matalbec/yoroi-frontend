--- conflicted
+++ resolved
@@ -8,13 +8,8 @@
 type Props = {|
   icon: string,
   show: boolean,
-<<<<<<< HEAD
   children?: Node,
-};
-=======
-  children?: Children,
 |};
->>>>>>> ac792904
 
 export default class NotificationMessage extends Component<Props> {
   static defaultProps = {
