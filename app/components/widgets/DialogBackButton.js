--- conflicted
+++ resolved
@@ -12,13 +12,8 @@
   render() {
     const { onBack } = this.props;
     return (
-<<<<<<< HEAD
       <button tabIndex="-1" type="button" onClick={onBack} className={styles.component}>
-        <SvgInline svg={backArrow} cleanup={['title']} />
-=======
-      <button type="button" onClick={onBack} className={styles.component}>
         <SvgInline svg={backArrow} />
->>>>>>> a77a449b
       </button>
     );
   }
