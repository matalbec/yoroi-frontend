--- conflicted
+++ resolved
@@ -10,7 +10,6 @@
 import { ModalSkin } from 'react-polymorph/lib/skins/simple/ModalSkin';
 import styles from './Dialog.scss';
 
-<<<<<<< HEAD
 type ActionType = {
   label: string,
   onClick: Function,
@@ -19,10 +18,7 @@
   className?: ?string
 };
 
-type Props = {
-=======
 type Props = {|
->>>>>>> ac792904
   title?: string,
   children?: Node,
   actions?: Array<ActionType>,
