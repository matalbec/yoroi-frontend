--- conflicted
+++ resolved
@@ -36,11 +36,8 @@
   attentionText: string,
   confirmationText: string,
   confirmationPaperText: string,
-<<<<<<< HEAD
+  confirmationMasterKeyText: string,
   classicTheme: boolean,
-=======
-  confirmationMasterKeyText: string,
->>>>>>> 63913a5f
 };
 
 @observer
@@ -61,11 +58,8 @@
       attentionText,
       confirmationText,
       confirmationPaperText,
-<<<<<<< HEAD
+      confirmationMasterKeyText,
       classicTheme,
-=======
-      confirmationMasterKeyText,
->>>>>>> 63913a5f
     } = this.props;
 
     const instructionsButtonClasses = classnames([
