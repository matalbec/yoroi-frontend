// @flow
import React, { Component } from 'react';
import { observer } from 'mobx-react';
import classnames from 'classnames';
import { defineMessages, intlShape } from 'react-intl';

import LocalizableError from '../../../i18n/LocalizableError';

import Dialog from '../../widgets/Dialog';
import DialogCloseButton from '../../widgets/DialogCloseButton';
import ErrorBlock from '../../widgets/ErrorBlock';

import styles from './ExportTransactionDialog.scss';

const messages = defineMessages({
  dialogTitle: {
    id: 'wallet.transaction.export.dialog.title',
    defaultMessage: '!!!Export transactions to file',
  },
  infoText1: {
    id: 'wallet.transaction.export.dialog.infoText1',
    defaultMessage: '!!!The entire transaction history within your wallet will be exported to a file',
  },
  exportButtonLabel: {
    id: 'wallet.transaction.export.dialog.exportButton.label',
    defaultMessage: '!!!Export',
  }
});

type Props = {|
  isActionProcessing: ?boolean,
  error: ?LocalizableError,
  submit: Function,
  cancel: Function,
<<<<<<< HEAD
  classicTheme: boolean,
};
=======
|};
>>>>>>> 7d5adaf0

@observer
export default class ExportTransactionDialog extends Component<Props> {

  static contextTypes = {
    intl: intlShape.isRequired
  };

  render() {
    const { intl } = this.context;
    const {
      isActionProcessing,
      error,
      submit,
      cancel
    } = this.props;

    const infoBlock = (
      <div className={styles.infoBlock}>
        <span>{intl.formatMessage(messages.infoText1)}</span>
      </div>);

    const dailogActions = [{
      className: isActionProcessing ? styles.processing : null,
      label: intl.formatMessage(messages.exportButtonLabel),
      primary: true,
      disabled: isActionProcessing || false,
      onClick: submit,
    }];

    return (
      <Dialog
        className={classnames([styles.component, 'ExportTransactionDialog'])}
        title={intl.formatMessage(messages.dialogTitle)}
        actions={dailogActions}
        closeOnOverlayClick={false}
        closeButton={<DialogCloseButton />}
        onClose={cancel}
        classicTheme={this.props.classicTheme}
      >
        {infoBlock}
        <ErrorBlock error={error} />
      </Dialog>);
  }
}<|MERGE_RESOLUTION|>--- conflicted
+++ resolved
@@ -32,12 +32,8 @@
   error: ?LocalizableError,
   submit: Function,
   cancel: Function,
-<<<<<<< HEAD
   classicTheme: boolean,
-};
-=======
 |};
->>>>>>> 7d5adaf0
 
 @observer
 export default class ExportTransactionDialog extends Component<Props> {
