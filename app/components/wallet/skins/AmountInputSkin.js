// @flow
import React, { Component } from 'react';
import type { Ref } from 'react';
import { defineMessages, intlShape } from 'react-intl';
import classnames from 'classnames';
import BigNumber from 'bignumber.js';
import { InputSkin } from 'react-polymorph/lib/skins/simple/InputSkin';
import { InputOwnSkin } from '../../../themes/skins/InputOwnSkin';
import styles from './AmountInputSkin.scss';

const messages = defineMessages({
  feesLabel: {
    id: 'wallet.amountInput.feesLabel',
    defaultMessage: '!!!+ {amount} of fees',
  },
});

type Props = {|
  currency: string,
  fees: BigNumber,
  total: BigNumber,
<<<<<<< HEAD
  error?: string,
  classicTheme: boolean,
  // inherited from InputOwnSkin
  inputRef: Ref<'input'>,
  theme: Object,
  themeId: string,
  value: string,
  type: string,
};
=======
  error: boolean,
  classicTheme: boolean
|};
>>>>>>> 7d5adaf0

export default class AmountInputSkin extends Component<Props> {
  static defaultProps = {
    error: undefined,
  };

  static contextTypes = {
    intl: intlShape.isRequired,
  };

  render() {
    const { error, fees, total, currency, classicTheme } = this.props;
    const { intl } = this.context;

    return (
      <div className={styles.component}>
        {classicTheme ? <InputSkin {...this.props} /> : <InputOwnSkin {...this.props} />}
        {!error && (
          <span className={styles.fees}>
            {intl.formatMessage(messages.feesLabel, { amount: fees })}
          </span>
        )}

        {classicTheme ? (
          <span className={styles.total}>
            {!error && `= ${total} `}{currency}
          </span>
        ) : (
          <span className={classnames([styles.total, error ? styles.error : ''])}>
            {!error && `= ${total} `}{currency}
          </span>
        )}
      </div>
    );
  }

}<|MERGE_RESOLUTION|>--- conflicted
+++ resolved
@@ -19,7 +19,6 @@
   currency: string,
   fees: BigNumber,
   total: BigNumber,
-<<<<<<< HEAD
   error?: string,
   classicTheme: boolean,
   // inherited from InputOwnSkin
@@ -28,12 +27,8 @@
   themeId: string,
   value: string,
   type: string,
-};
-=======
-  error: boolean,
   classicTheme: boolean
 |};
->>>>>>> 7d5adaf0
 
 export default class AmountInputSkin extends Component<Props> {
   static defaultProps = {
