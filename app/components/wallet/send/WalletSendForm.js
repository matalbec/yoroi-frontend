// @flow
import React, { Component } from 'react';
import type { Node } from 'react';
import { observer } from 'mobx-react';
import classnames from 'classnames';
<<<<<<< HEAD
import Button from 'react-polymorph/lib/components/Button';
import SimpleButtonSkin from 'react-polymorph/lib/skins/simple/raw/ButtonSkin';
import Input from 'react-polymorph/lib/components/Input';
import NumericInput from 'react-polymorph/lib/components/NumericInput';
import SimpleInputSkin from 'react-polymorph/lib/skins/simple/raw/InputSkin';
import InputOwnSkin from '../../../themes/skins/InputOwnSkin';
=======
import { Button } from 'react-polymorph/lib/components/Button';
import { ButtonSkin } from 'react-polymorph/lib/skins/simple/ButtonSkin';
import { Input } from 'react-polymorph/lib/components/Input';
import { InputSkin } from 'react-polymorph/lib/skins/simple/InputSkin';
import { NumericInput } from 'react-polymorph/lib/components/NumericInput';
>>>>>>> 1b93d9f7
import { defineMessages, intlShape } from 'react-intl';
import BigNumber from 'bignumber.js';
import SvgInline from 'react-svg-inline';
import ReactToolboxMobxForm from '../../../utils/ReactToolboxMobxForm';
import AmountInputSkin from '../skins/AmountInputSkin';
import BorderedBox from '../../widgets/BorderedBox';
import styles from './WalletSendForm.scss';
import globalMessages from '../../../i18n/global-messages';
import WalletSendConfirmationDialog from './WalletSendConfirmationDialog';
import TrezorSendConfirmationDialog from './trezor/TrezorSendConfirmationDialog';
import {
  formattedAmountToBigNumber,
  formattedAmountToNaturalUnits
} from '../../../utils/formatters';
import dangerIcon from '../../../assets/images/danger.inline.svg';

const messages = defineMessages({
  titleLabel: {
    id: 'wallet.send.form.title.label',
    defaultMessage: '!!!Title',
    description: 'Label for the "Title" text input in the wallet send form.'
  },
  titleHint: {
    id: 'wallet.send.form.title.hint',
    defaultMessage: '!!!E.g: Money for Frank',
    description: 'Hint inside the "Receiver" text input in the wallet send form.'
  },
  receiverLabel: {
    id: 'wallet.send.form.receiver.label',
    defaultMessage: '!!!Receiver',
    description: 'Label for the "Receiver" text input in the wallet send form.'
  },
  receiverHint: {
    id: 'wallet.send.form.receiver.hint',
    defaultMessage: '!!!Wallet Address',
    description: 'Hint inside the "Receiver" text input in the wallet send form.'
  },
  amountLabel: {
    id: 'wallet.send.form.amount.label',
    defaultMessage: '!!!Amount',
    description: 'Label for the "Amount" number input in the wallet send form.'
  },
  equalsAdaHint: {
    id: 'wallet.send.form.amount.equalsAda',
    defaultMessage: '!!!equals {amount} ADA',
    description: 'Convertion hint for the "Amount" number input in the wallet send form.'
  },
  descriptionLabel: {
    id: 'wallet.send.form.description.label',
    defaultMessage: '!!!Description',
    description: 'Label for the "description" text area in the wallet send form.'
  },
  descriptionHint: {
    id: 'wallet.send.form.description.hint',
    defaultMessage: '!!!You can add a message if you want',
    description: 'Hint in the "description" text area in the wallet send form.'
  },
  nextButtonLabel: {
    id: 'wallet.send.form.next',
    defaultMessage: '!!!Next',
    description: 'Label for the next button on the wallet send form.'
  },
  invalidAddress: {
    id: 'wallet.send.form.errors.invalidAddress',
    defaultMessage: '!!!Please enter a valid address.',
    description: 'Error message shown when invalid address was entered.'
  },
  invalidAmount: {
    id: 'wallet.send.form.errors.invalidAmount',
    defaultMessage: '!!!Please enter a valid amount.',
    description: 'Error message shown when invalid amount was entered.',
  },
  invalidTitle: {
    id: 'wallet.send.form.errors.invalidTitle',
    defaultMessage: '!!!Please enter a title with at least 3 characters.',
    description: 'Error message shown when invalid transaction title was entered.',
  },
  transactionFeeError: {
    id: 'wallet.send.form.transactionFeeError',
    defaultMessage: '!!!Not enough Ada for fees. Try sending a smaller amount.',
    description: '"Not enough Ada for fees. Try sending a smaller amount." error message',
  },
  calculatingFee: {
    id: 'wallet.send.form.calculatingFee',
    defaultMessage: '!!!Calculating fee...',
    description: 'Calculating fee...',
  },
  sendingIsDisabled: {
    id: 'wallet.send.form.sendingIsDisabled',
    defaultMessage: '!!!Cannot send a transaction while there is a pending one',
    description: '"Cannot send a transaction while there is a pending one" error message',
  }
});

messages.fieldIsRequired = globalMessages.fieldIsRequired;

type Props = {
  currencyUnit: string,
  currencyMaxIntegerDigits: number,
  currencyMaxFractionalDigits: number,
  hasAnyPending: boolean,
  isTrezorTWallet: boolean,
  validateAmount: (amountInNaturalUnits: string) => Promise<boolean>,
  calculateTransactionFee: (receiver: string, amount: string) => Promise<BigNumber>,
  addressValidator: Function,
  openDialogAction: Function,
  isDialogOpen: Function,
  webWalletConfirmationDialogRenderCallback: Function,
  trezorTWalletConfirmationDialogRenderCallback: Function,
  oldTheme: boolean
};

type State = {
  isTransactionFeeCalculated: boolean,
  transactionFee: BigNumber,
  transactionFeeError: ?string,
};

@observer
export default class WalletSendForm extends Component<Props, State> {

  static contextTypes = {
    intl: intlShape.isRequired,
  };

  state = {
    isTransactionFeeCalculated: false,
    transactionFee: new BigNumber(0),
    transactionFeeError: null,
  };

  /** We need to track form submitting state in order to avoid calling
    * calculate/reset transaction fee functions which causes them to flicker */
  _isSubmitting = false;

  /** We need to track the mounted state in order to avoid calling
    * setState promise handling code after the component was already unmounted:
    * TODO: https://facebook.github.io/react/blog/2015/12/16/ismounted-antipattern.html */
  _isMounted = false;

  componentDidMount() {
    this._isMounted = true;
  }

  componentWillUnmount() {
    this._isMounted = false;
  }

  // FORM VALIDATION
  form = new ReactToolboxMobxForm({
    fields: {
      receiver: {
        label: this.context.intl.formatMessage(messages.receiverLabel),
        placeholder: this.context.intl.formatMessage(messages.receiverHint),
        value: '',
        validators: [({ field, form }) => {
          const value = field.value;
          if (value === '') {
            this._resetTransactionFee();
            return [false, this.context.intl.formatMessage(messages.fieldIsRequired)];
          }
          return this.props.addressValidator(value)
            .then(isValid => {
              const amountField = form.$('amount');
              const amountValue = amountField.value;
              const isAmountValid = amountField.isValid;
              if (isValid && isAmountValid) {
                this._calculateTransactionFee(value, amountValue);
              } else {
                this._resetTransactionFee();
              }
              return [isValid, this.context.intl.formatMessage(messages.invalidAddress)];
            });
        }],
      },
      amount: {
        label: this.context.intl.formatMessage(messages.amountLabel),
        placeholder: `0.${'0'.repeat(this.props.currencyMaxFractionalDigits)}`,
        value: '',
        validators: [async ({ field, form }) => {
          const amountValue = field.value;
          if (amountValue === '') {
            this._resetTransactionFee();
            return [false, this.context.intl.formatMessage(messages.fieldIsRequired)];
          }
          const isValid = await this.props.validateAmount(
            formattedAmountToNaturalUnits(amountValue)
          );
          const receiverField = form.$('receiver');
          const receiverValue = receiverField.value;
          const isReceiverValid = receiverField.isValid;
          if (isValid && isReceiverValid) {
            this._calculateTransactionFee(receiverValue, amountValue);
          } else {
            this._resetTransactionFee();
          }
          return [isValid, this.context.intl.formatMessage(messages.invalidAmount)];
        }],
      },
    },
  }, {
    options: {
      validateOnBlur: false,
      validateOnChange: true,
      validationDebounceWait: 250,
    },
  });

  render() {
    const { form } = this;
    const { intl } = this.context;

    const {
      currencyUnit,
      currencyMaxIntegerDigits,
      currencyMaxFractionalDigits,
      hasAnyPending,
      oldTheme,
    } = this.props;
    const {
      transactionFee,
      transactionFeeError
    } = this.state;

    const amountField = form.$('amount');
    const receiverField = form.$('receiver');
    const amountFieldProps = amountField.bind();
    const totalAmount = formattedAmountToBigNumber(amountFieldProps.value).add(transactionFee);

    const componentClasses = oldTheme ? styles.componentOld : styles.component;
    const receiverInputClasses = oldTheme ? styles.receiverInputOld : styles.receiverInput;
    const amountInputClasses = oldTheme ? styles.amountInputOld : styles.amountInput;

    const hasPendingTxWarning = (
      <div className={styles.contentWarning}>
        <SvgInline svg={dangerIcon} className={styles.icon} cleanup={['title']} />
        <p className={styles.warning}>{intl.formatMessage(messages.sendingIsDisabled)}</p>
      </div>
    );

    return (
      <div className={componentClasses}>

        {hasAnyPending && hasPendingTxWarning}

        <BorderedBox oldTheme={oldTheme}>

          <div className={receiverInputClasses}>
            <Input
              className="receiver"
              {...receiverField.bind()}
              error={receiverField.error}
<<<<<<< HEAD
              skin={oldTheme ? <SimpleInputSkin /> : <InputOwnSkin />}
=======
              skin={InputSkin}
>>>>>>> 1b93d9f7
            />
          </div>

          <div className={amountInputClasses}>
            <NumericInput
              {...amountFieldProps}
              className="amount"
              label={intl.formatMessage(messages.amountLabel)}
              maxBeforeDot={currencyMaxIntegerDigits}
              maxAfterDot={currencyMaxFractionalDigits}
              error={transactionFeeError || amountField.error}
              // AmountInputSkin props
              currency={currencyUnit}
              fees={transactionFee.toFormat(currencyMaxFractionalDigits)}
              total={totalAmount.toFormat(currencyMaxFractionalDigits)}
<<<<<<< HEAD
              skin={<AmountInputSkin oldTheme={oldTheme} />}
=======
              skin={AmountInputSkin}
>>>>>>> 1b93d9f7
            />
          </div>

          {this._makeInvokeConfirmationButton()}

        </BorderedBox>

        {this._makeConfirmationDialogComponent()}

      </div>
    );
  }

  /** Makes custom button component depends on type of active wallet
    * basically controlles which confirmation dialog to open
    * CASE 1: Web Wallet
    * CASE 2: Trezor Model T Wallet */
  _makeInvokeConfirmationButton(): Node {
    const { intl } = this.context;
    const { oldTheme } = this.props;

    const buttonClasses = classnames([
      'primary',
      oldTheme ? styles.nextButtonOld : styles.nextButton,
    ]);

    const {
      openDialogAction,
      hasAnyPending,
    } = this.props;
    const { isTransactionFeeCalculated } = this.state;

    /** TODO: [REFACTOR]
      * too bad, opening dialog directly without its container dialog
      * WalletSendForm.js is a component and we already have Send Confirmation dialog's containers
      * WalletSendForm.js tries to open a container but invoking it component
      * this whole logic should be in WalletSendForm's container */
    const targetDialog =  this.props.isTrezorTWallet ?
      TrezorSendConfirmationDialog :
      WalletSendConfirmationDialog;
    const onMouseUp = () => openDialogAction({
      dialog: targetDialog
    });

    return (
      <Button
        className={buttonClasses}
        label={intl.formatMessage(messages.nextButtonLabel)}
        onMouseUp={onMouseUp}
        /** Next Action can't be performed in case transaction fees are not calculated
          * or there's a transaction waiting to be confirmed (pending) */
        disabled={!isTransactionFeeCalculated || hasAnyPending}
        skin={ButtonSkin}
      />);
  }

  /** Makes component for respective send confirmation dialog
    * returns null when dialog is not needed
    * CASE 1: Web Wallet
    * CASE 2: Trezor Model T Wallet */
  _makeConfirmationDialogComponent(): Node {
    let component = null;

    const {
      isDialogOpen,
      webWalletConfirmationDialogRenderCallback,
      trezorTWalletConfirmationDialogRenderCallback
    } = this.props;

    // this function is called from render hence it should return ASAP, hence using renderCB
    let renderCB = null;
    if (isDialogOpen(WalletSendConfirmationDialog)) {
      renderCB = webWalletConfirmationDialogRenderCallback;
    } else if (isDialogOpen(TrezorSendConfirmationDialog)) {
      renderCB = trezorTWalletConfirmationDialogRenderCallback;
    }

    if (renderCB) {
      const { form } = this;

      const {
        currencyUnit,
        currencyMaxFractionalDigits,
      } = this.props;
      const { transactionFee } = this.state;

      const amountField = form.$('amount');
      const receiverField = form.$('receiver');
      const receiverFieldProps = receiverField.bind();
      const amountFieldProps = amountField.bind();
      const totalAmount = formattedAmountToBigNumber(amountFieldProps.value).add(transactionFee);

      const dialogProps = {
        amount: amountFieldProps.value,
        receiver: receiverFieldProps.value,
        totalAmount: totalAmount.toFormat(currencyMaxFractionalDigits),
        transactionFee: transactionFee.toFormat(currencyMaxFractionalDigits),
        amountToNaturalUnits: formattedAmountToNaturalUnits,
        currencyUnit
      };

      component = (
        <div>
          {renderCB(dialogProps)}
        </div>);
    }

    return component;
  }

  _resetTransactionFee() {
    if (this._isMounted && !this._isSubmitting) {
      this.setState({
        isTransactionFeeCalculated: false,
        transactionFee: new BigNumber(0),
        transactionFeeError: null,
      });
    }
  }

  async _calculateTransactionFee(receiver: string, amountValue: string) {
    if (this._isSubmitting) return;
    this._resetTransactionFee();
    const amount = formattedAmountToNaturalUnits(amountValue);
    try {
      this.setState({
        transactionFeeError: this.context.intl.formatMessage(messages.calculatingFee)
      });
      const fee = await this.props.calculateTransactionFee(receiver, amount);
      if (this._isMounted) {
        this.setState({
          isTransactionFeeCalculated: true,
          transactionFee: fee,
          transactionFeeError: null,
        });
      }
    } catch (error) {
      if (this._isMounted) {
        this.setState({
          transactionFeeError: this.context.intl.formatMessage(error)
        });
      }
    }
  }
}<|MERGE_RESOLUTION|>--- conflicted
+++ resolved
@@ -3,20 +3,12 @@
 import type { Node } from 'react';
 import { observer } from 'mobx-react';
 import classnames from 'classnames';
-<<<<<<< HEAD
-import Button from 'react-polymorph/lib/components/Button';
-import SimpleButtonSkin from 'react-polymorph/lib/skins/simple/raw/ButtonSkin';
-import Input from 'react-polymorph/lib/components/Input';
-import NumericInput from 'react-polymorph/lib/components/NumericInput';
-import SimpleInputSkin from 'react-polymorph/lib/skins/simple/raw/InputSkin';
-import InputOwnSkin from '../../../themes/skins/InputOwnSkin';
-=======
 import { Button } from 'react-polymorph/lib/components/Button';
 import { ButtonSkin } from 'react-polymorph/lib/skins/simple/ButtonSkin';
 import { Input } from 'react-polymorph/lib/components/Input';
 import { InputSkin } from 'react-polymorph/lib/skins/simple/InputSkin';
 import { NumericInput } from 'react-polymorph/lib/components/NumericInput';
->>>>>>> 1b93d9f7
+// import InputOwnSkin from '../../../themes/skins/InputOwnSkin';
 import { defineMessages, intlShape } from 'react-intl';
 import BigNumber from 'bignumber.js';
 import SvgInline from 'react-svg-inline';
@@ -269,11 +261,8 @@
               className="receiver"
               {...receiverField.bind()}
               error={receiverField.error}
-<<<<<<< HEAD
-              skin={oldTheme ? <SimpleInputSkin /> : <InputOwnSkin />}
-=======
+              // skin={oldTheme ? <SimpleInputSkin /> : <InputOwnSkin />}
               skin={InputSkin}
->>>>>>> 1b93d9f7
             />
           </div>
 
@@ -289,11 +278,8 @@
               currency={currencyUnit}
               fees={transactionFee.toFormat(currencyMaxFractionalDigits)}
               total={totalAmount.toFormat(currencyMaxFractionalDigits)}
-<<<<<<< HEAD
-              skin={<AmountInputSkin oldTheme={oldTheme} />}
-=======
+              // skin={<AmountInputSkin oldTheme={oldTheme} />}
               skin={AmountInputSkin}
->>>>>>> 1b93d9f7
             />
           </div>
 
