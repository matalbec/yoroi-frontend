--- conflicted
+++ resolved
@@ -16,8 +16,7 @@
 import ReactToolboxMobxForm from '../../../utils/ReactToolboxMobxForm';
 import vjf from 'mobx-react-form/lib/validators/VJF';
 import AmountInputSkin from '../skins/AmountInputSkin';
-import SvgInline from 'react-svg-inline';
-import addMemoSvg from '../../../assets/images/add-memo.inline.svg';
+import AddMemoSvg from '../../../assets/images/add-memo.inline.svg';
 import BorderedBox from '../../widgets/BorderedBox';
 import styles from './WalletSendForm.scss';
 import globalMessages, { environmentSpecificMessages } from '../../../i18n/global-messages';
@@ -93,7 +92,6 @@
     id: 'wallet.send.form.sendingIsDisabled',
     defaultMessage: '!!!Cannot send a transaction while there is a pending one',
   },
-<<<<<<< HEAD
   addMemoActionLinkLabel: {
     id: 'wallet.transaction.memo.add.label',
     defaultMessage: '!!!Add memo',
@@ -109,39 +107,14 @@
   memoInputHint: {
     id: 'wallet.send.form.memo.input.hint',
     defaultMessage: '!!!Memo (optional)',
-=======
+  },
   cannotSendtoLegacy: {
     id: 'wallet.send.form.cannotSendToLegacy',
     defaultMessage: '!!!You cannot send to legacy addresses (any address created before November 29th, 2019)',
->>>>>>> 0e9a2f82
   },
 });
 
 type Props = {|
-<<<<<<< HEAD
-  currencyUnit: string,
-  currencyMaxIntegerDigits: number,
-  currencyMaxFractionalDigits: number,
-  hasAnyPending: boolean,
-  validateAmount: (amountInNaturalUnits: string) => Promise<boolean>,
-  onSubmit: void => void,
-  addressValidator: Function,
-  totalInput: ?BigNumber,
-  classicTheme: boolean,
-  updateReceiver: (void | string) => void,
-  updateAmount: (void | number) => void,
-  updateMemo: (void | string) => void,
-  shouldSendAll: boolean,
-  toggleSendAll: void => void,
-  fee: ?BigNumber,
-  isCalculatingFee: boolean,
-  reset: void => void,
-  error: ?LocalizableError,
-  uriParams: ?UriParams,
-  resetUriParams: void => void,
-  showMemo: boolean,
-  onAddMemo: Function,
-=======
   +currencyUnit: string,
   +currencyMaxIntegerDigits: number,
   +currencyMaxFractionalDigits: number,
@@ -154,6 +127,7 @@
   +classicTheme: boolean,
   +updateReceiver: (void | string) => void,
   +updateAmount: (void | number) => void,
+  +updateMemo: (void | string) => void,
   +shouldSendAll: boolean,
   +toggleSendAll: void => void,
   +fee: ?BigNumber,
@@ -162,7 +136,8 @@
   +error: ?LocalizableError,
   +uriParams: ?UriParams,
   +resetUriParams: void => void,
->>>>>>> 0e9a2f82
+  +showMemo: boolean,
+  +onAddMemo: void => void,
 |};
 
 @observer
@@ -418,10 +393,9 @@
                 onClick={onAddMemo}
               >
                 <div>
-                  <SvgInline
-                    svg={addMemoSvg}
-                    className={styles.addMemoIcon}
-                  />
+                  <span className={styles.addMemoIcon}>
+                    <AddMemoSvg />
+                  </span>
                   <span className={styles.actionLabel}>
                     {intl.formatMessage(messages.addMemoActionLinkLabel)}
                   </span>
