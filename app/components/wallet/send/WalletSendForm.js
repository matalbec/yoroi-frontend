--- conflicted
+++ resolved
@@ -100,12 +100,8 @@
   openDialogAction: Function,
   isDialogOpen: Function,
   webWalletConfirmationDialogRenderCallback: Function,
-<<<<<<< HEAD
-  trezorTWalletConfirmationDialogRenderCallback: Function,
-  classicTheme: boolean
-=======
   hardwareWalletConfirmationDialogRenderCallback: Function,
->>>>>>> 63913a5f
+  classicTheme: boolean,
 };
 
 type State = {
