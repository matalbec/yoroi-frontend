@import '../../../themes/mixins/loading-spinner';
@import '../../../themes/mixins/error-message';

<<<<<<< HEAD
.componentOld {
  padding: 20px;
=======
.component {
  padding-top: 40px;
  padding-right: 20px;
  padding-bottom: 20px;
  padding-left: 20px;
>>>>>>> 1b93d9f7
}

.component {
  padding: 30px;
}

.amountInputOld,
.receiverInputOld {
  position: relative;
  margin-bottom: 20px;
}

.amountInput,
.receiverInput {
  position: relative;
}

.adaLabel {
  bottom: 16px;
  color: var(--theme-input-right-floating-text-color);
  font-family: var(--font-light);
  position: absolute;
  right: 20px;
  text-transform: uppercase;
}

.nextButtonOld {
  display: block !important;
  margin: 30px auto 0;
}

.nextButton {
  display: block !important;
  margin: 20px auto 0;
}

.contentWarning{
  display: flex;
  flex-flow: column;
  align-items: center;
  margin-bottom: 1em;
}

.icon {
  flex-shrink: 0;
  & > svg {
    width: 26px;
    height: 26px;
  }
  margin: 1em 0;
}

.warning {
  font-family: var(--font-light);
  text-transform: uppercase;
  font-size: 12px;
  font-weight: 600;
  margin-bottom: 0.5em;
  color: var(--theme-error-text-color);
}<|MERGE_RESOLUTION|>--- conflicted
+++ resolved
@@ -1,16 +1,11 @@
 @import '../../../themes/mixins/loading-spinner';
 @import '../../../themes/mixins/error-message';
 
-<<<<<<< HEAD
 .componentOld {
-  padding: 20px;
-=======
-.component {
   padding-top: 40px;
   padding-right: 20px;
   padding-bottom: 20px;
   padding-left: 20px;
->>>>>>> 1b93d9f7
 }
 
 .component {
