// @flow

/* eslint react/jsx-one-expression-per-line: 0 */  // the &nbsp; in the html breaks this

import React, { Component } from 'react';
import { observer } from 'mobx-react';
import classnames from 'classnames';
<<<<<<< HEAD
import Input from 'react-polymorph/lib/components/Input';
import SimpleInputSkin from 'react-polymorph/lib/skins/simple/raw/InputSkin';
import InputOwnSkin from '../../../themes/skins/InputOwnSkin';
=======
import { Input } from 'react-polymorph/lib/components/Input';
import { InputSkin } from 'react-polymorph/lib/skins/simple/InputSkin';
>>>>>>> 1b93d9f7
import { defineMessages, intlShape } from 'react-intl';
import ReactToolboxMobxForm from '../../../utils/ReactToolboxMobxForm';
import Dialog from '../../widgets/Dialog';
import DialogCloseButton from '../../widgets/DialogCloseButton';
import globalMessages from '../../../i18n/global-messages';
import LocalizableError from '../../../i18n/LocalizableError';
import styles from './WalletSendConfirmationDialog.scss';

const messages = defineMessages({
  walletPasswordLabel: {
    id: 'wallet.send.confirmationDialog.walletPasswordLabel',
    defaultMessage: '!!!Spending password',
    description: 'Label for the "Spending password" input in the wallet send confirmation dialog.',
  },
  walletPasswordFieldPlaceholder: {
    id: 'wallet.send.confirmationDialog.walletPasswordFieldPlaceholder',
    defaultMessage: '!!!Type your spending password',
    description: 'Placeholder for the "Spending password" inputs in the wallet send confirmation dialog.',
  },
  sendButtonLabel: {
    id: 'wallet.send.confirmationDialog.submit',
    defaultMessage: '!!!Send',
    description: 'Label for the send button in the wallet send confirmation dialog.'
  },
});

messages.fieldIsRequired = globalMessages.fieldIsRequired;

type Props = {
  amount: string,
  receiver: string,
  totalAmount: string,
  transactionFee: string,
  onSubmit: Function,
  amountToNaturalUnits: (amountWithFractions: string) => string,
  onCancel: Function,
  isSubmitting: boolean,
  error: ?LocalizableError,
  currencyUnit: string,
  oldTheme: boolean
};

@observer
export default class WalletSendConfirmationDialog extends Component<Props> {

  static contextTypes = {
    intl: intlShape.isRequired,
  };

  form = new ReactToolboxMobxForm({
    fields: {
      walletPassword: {
        type: 'password',
        label: this.context.intl.formatMessage(messages.walletPasswordLabel),
        placeholder: this.context.intl.formatMessage(messages.walletPasswordFieldPlaceholder),
        value: '',
        validators: [({ field }) => {
          if (field.value === '') {
            return [false, this.context.intl.formatMessage(messages.fieldIsRequired)];
          }
          return [true];
        }],
      },
    }
  }, {
    options: {
      validateOnChange: true,
      validationDebounceWait: 250,
    },
  });

  submit() {
    this.form.submit({
      onSuccess: (form) => {
        const { receiver, amount, amountToNaturalUnits } = this.props;
        const { walletPassword } = form.values();
        const transactionData = {
          receiver,
          amount: amountToNaturalUnits(amount),
          password: walletPassword,
        };
        this.props.onSubmit(transactionData);
      },
      onError: () => {}
    });
  }

  render() {
    const { form } = this;
    const { intl } = this.context;
    const walletPasswordField = form.$('walletPassword');
    const {
      onCancel,
      amount,
      receiver,
      totalAmount,
      transactionFee,
      isSubmitting,
      error,
      currencyUnit,
      oldTheme
    } = this.props;

    const confirmButtonClasses = classnames([
      'confirmButton',
      isSubmitting ? styles.submitButtonSpinning : null,
    ]);

    const actions = [
      {
        label: intl.formatMessage(globalMessages.walletSendConfirmationBackButtonLabel),
        onClick: !isSubmitting && onCancel,
      },
      {
        label: intl.formatMessage(messages.sendButtonLabel),
        onClick: this.submit.bind(this),
        primary: true,
        className: confirmButtonClasses,
        disabled: !walletPasswordField.isValid,
      },
    ];

    return (
      <Dialog
        title={intl.formatMessage(globalMessages.walletSendConfirmationDialogTitle)}
        actions={actions}
        closeOnOverlayClick
        onClose={!isSubmitting ? onCancel : null}
        className={oldTheme ? styles.dialogOld : styles.dialog}
        closeButton={<DialogCloseButton />}
        oldTheme={oldTheme}
      >
        <div className={styles.walletPasswordFields}>
          <div className={styles.addressToLabelWrapper}>
            <div className={styles.addressToLabel}>
              {intl.formatMessage(globalMessages.walletSendConfirmationAddressToLabel)}
            </div>
            <div className={styles.addressTo}>{receiver}</div>
          </div>

          <div className={styles.amountFeesWrapper}>
            <div className={styles.amountWrapper}>
              <div className={styles.amountLabel}>
                {intl.formatMessage(globalMessages.walletSendConfirmationAmountLabel)}
              </div>
              <div className={styles.amount}>{amount}
                <span className={styles.currencySymbol}>&nbsp;{currencyUnit}</span>
              </div>
            </div>

            <div className={styles.feesWrapper}>
              <div className={styles.feesLabel}>
                {intl.formatMessage(globalMessages.walletSendConfirmationFeesLabel)}
              </div>
              <div className={styles.fees}>+{transactionFee}
                <span className={styles.currencySymbol}>&nbsp;{currencyUnit}</span>
              </div>
            </div>
          </div>

          <div className={styles.totalAmountWrapper}>
            <div className={styles.totalAmountLabel}>
              {intl.formatMessage(globalMessages.walletSendConfirmationTotalLabel)}
            </div>
            <div className={styles.totalAmount}>{totalAmount}
              <span className={styles.currencySymbol}>&nbsp;{currencyUnit}</span>
            </div>
          </div>

          {
            <Input
              type="password"
              className={styles.walletPassword}
              {...walletPasswordField.bind()}
              error={walletPasswordField.error}
<<<<<<< HEAD
              skin={oldTheme ? <SimpleInputSkin /> : <InputOwnSkin />}
=======
              skin={InputSkin}
>>>>>>> 1b93d9f7
            />
          }
        </div>

        {error ? <p className={styles.error}>{intl.formatMessage(error)}</p> : null}

      </Dialog>
    );
  }

}<|MERGE_RESOLUTION|>--- conflicted
+++ resolved
@@ -5,14 +5,9 @@
 import React, { Component } from 'react';
 import { observer } from 'mobx-react';
 import classnames from 'classnames';
-<<<<<<< HEAD
-import Input from 'react-polymorph/lib/components/Input';
-import SimpleInputSkin from 'react-polymorph/lib/skins/simple/raw/InputSkin';
-import InputOwnSkin from '../../../themes/skins/InputOwnSkin';
-=======
 import { Input } from 'react-polymorph/lib/components/Input';
 import { InputSkin } from 'react-polymorph/lib/skins/simple/InputSkin';
->>>>>>> 1b93d9f7
+// import InputOwnSkin from '../../../themes/skins/InputOwnSkin';
 import { defineMessages, intlShape } from 'react-intl';
 import ReactToolboxMobxForm from '../../../utils/ReactToolboxMobxForm';
 import Dialog from '../../widgets/Dialog';
@@ -188,11 +183,8 @@
               className={styles.walletPassword}
               {...walletPasswordField.bind()}
               error={walletPasswordField.error}
-<<<<<<< HEAD
-              skin={oldTheme ? <SimpleInputSkin /> : <InputOwnSkin />}
-=======
+              // skin={oldTheme ? <SimpleInputSkin /> : <InputOwnSkin />}
               skin={InputSkin}
->>>>>>> 1b93d9f7
             />
           }
         </div>
