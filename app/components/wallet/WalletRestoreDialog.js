--- conflicted
+++ resolved
@@ -17,7 +17,7 @@
 import LocalizableError from '../../i18n/LocalizableError';
 import styles from './WalletRestoreDialog.scss';
 import iconTickGreenSVG from '../../assets/images/widget/tick-green.inline.svg';
-import InputOwnSkin from '../../themes/skins/InputOwnSkin';
+// import InputOwnSkin from '../../themes/skins/InputOwnSkin';
 
 const messages = defineMessages({
   title: {
@@ -243,11 +243,8 @@
           done={isValidWalletName(walletName)}
           {...walletNameField.bind()}
           error={walletNameField.error}
-<<<<<<< HEAD
-          skin={oldTheme ? <SimpleInputSkin /> : <InputOwnSkin />}
-=======
+          // skin={oldTheme ? <SimpleInputSkin /> : <InputOwnSkin />}
           skin={InputSkin}
->>>>>>> 1b93d9f7
         />
 
         <Autocomplete
@@ -267,22 +264,16 @@
               done={isValidWalletPassword(walletPassword)}
               {...walletPasswordField.bind()}
               error={walletPasswordField.error}
-<<<<<<< HEAD
-              skin={oldTheme ? <SimpleInputSkin /> : <InputOwnSkin />}
-=======
+              // skin={oldTheme ? <SimpleInputSkin /> : <InputOwnSkin />}
               skin={InputSkin}
->>>>>>> 1b93d9f7
             />
             <Input
               className="repeatedPassword"
               done={repeatPassword && isValidRepeatPassword(walletPassword, repeatPassword)}
               {...repeatedPasswordField.bind()}
               error={repeatedPasswordField.error}
-<<<<<<< HEAD
-              skin={oldTheme ? <SimpleInputSkin /> : <InputOwnSkin />}
-=======
+              // skin={oldTheme ? <SimpleInputSkin /> : <InputOwnSkin />}
               skin={InputSkin}
->>>>>>> 1b93d9f7
             />
 
             {oldTheme ? (
