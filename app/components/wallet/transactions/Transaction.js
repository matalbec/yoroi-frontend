--- conflicted
+++ resolved
@@ -11,21 +11,14 @@
 import classnames from 'classnames';
 import { uniq } from 'lodash';
 import styles from './Transaction.scss';
-<<<<<<< HEAD
-import adaSymbol from '../../../assets/images/ada-symbol.inline.svg';
-import addMemoSvg from '../../../assets/images/add-memo.inline.svg';
-import editSvg from '../../../assets/images/edit.inline.svg';
-import WalletTransaction, { transactionStates, transactionTypes } from '../../../domain/WalletTransaction';
-import { environmentSpecificMessages } from '../../../i18n/global-messages';
-import type { TransactionState, TransactionDirectionType } from '../../../domain/WalletTransaction';
-=======
 import AdaSymbol from '../../../assets/images/ada-symbol.inline.svg';
+import AddMemoSvg from '../../../assets/images/add-memo.inline.svg';
+import EditSvg from '../../../assets/images/edit.inline.svg';
 import WalletTransaction from '../../../domain/WalletTransaction';
 import globalMessages, { environmentSpecificMessages } from '../../../i18n/global-messages';
 import type { TransactionDirectionType, } from '../../../api/ada/transactions/types';
 import { transactionTypes } from '../../../api/ada/transactions/types';
 import type { AssuranceLevel } from '../../../types/transactionAssuranceTypes';
->>>>>>> 0e9a2f82
 import environment from '../../../environment';
 import { Logger } from '../../../utils/logging';
 import ExpandArrow from '../../../assets/images/expand-arrow-grey.inline.svg';
@@ -37,6 +30,7 @@
 import type { CertificateRow } from '../../../api/ada/lib/storage/database/primitives/tables';
 import { RustModule } from '../../../api/ada/lib/cardanoCrypto/rustLoader';
 import { splitAmount } from '../../../utils/formatters';
+import type { TxMemoTableRow } from '../../../api/ada/lib/storage/database/memos/tables';
 
 const messages = defineMessages({
   type: {
@@ -159,23 +153,15 @@
 });
 
 type Props = {|
-<<<<<<< HEAD
-  data: WalletTransaction,
-  state: TransactionState,
-  selectedExplorer: ExplorerType,
-  assuranceLevel: string,
-  isLastInList: boolean,
-  formattedWalletAmount: Function,
-  onAddMemo: Function,
-  onEditMemo: Function,
-=======
   +data: WalletTransaction,
+  +memo: void | $ReadOnly<TxMemoTableRow>,
   +state: TxStatusCodesType,
   +selectedExplorer: ExplorerType,
   +assuranceLevel: AssuranceLevel,
   +isLastInList: boolean,
   +shouldHideBalance: boolean,
->>>>>>> 0e9a2f82
+  +onAddMemo: WalletTransaction => void,
+  +onEditMemo: WalletTransaction => void,
 |};
 
 type State = {|
@@ -284,18 +270,13 @@
 
   render() {
     const data = this.props.data;
-<<<<<<< HEAD
     const {
       isLastInList,
       state,
       assuranceLevel,
-      formattedWalletAmount,
       onAddMemo,
       onEditMemo,
     } = this.props;
-=======
-    const { isLastInList, state, assuranceLevel } = this.props;
->>>>>>> 0e9a2f82
     const { isExpanded } = this.state;
     const { intl } = this.context;
     const isFailedTransaction = state < 0;
@@ -446,7 +427,7 @@
                 </span>
               </ExplorableHashContainer>
 
-              {data.memo != null ? (
+              {this.props.memo != null ? (
                 <div className={styles.row}>
                   <h2>
                     {intl.formatMessage(messages.memoTitle)}
@@ -456,16 +437,13 @@
                       onClick={onEditMemo.bind(this, data)}
                       className={styles.editButton}
                     >
-                      <div>
-                        <SvgInline
-                          svg={editSvg}
-                          className={styles.editMemoIcon}
-                        />
+                      <div className={styles.editMemoIcon}>
+                        <EditSvg />
                       </div>
                     </button>
                   </h2>
                   <span className={styles.rowData}>
-                    {data.memo}
+                    {this.props.memo?.Content}
                   </span>
                 </div>
               ) : (
@@ -476,10 +454,9 @@
                       onClick={onAddMemo.bind(this, data)}
                     >
                       <div>
-                        <SvgInline
-                          svg={addMemoSvg}
-                          className={styles.addMemoIcon}
-                        />
+                        <span className={styles.addMemoIcon}>
+                          <AddMemoSvg />
+                        </span>
                         <span>{intl.formatMessage(messages.addMemoLabel)}</span>
                       </div>
                     </button>
