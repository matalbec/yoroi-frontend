import React, { Component } from 'react';
import { defineMessages, intlShape } from 'react-intl';
import moment from 'moment';
import SvgInline from 'react-svg-inline';
import classNames from 'classnames';
import { uniq } from 'lodash';
import styles from './Transaction.scss';
import adaSymbol from '../../../assets/images/ada-symbol.inline.svg';
import WalletTransaction, { transactionStates, transactionTypes } from '../../../domain/WalletTransaction';
import { assuranceLevels } from '../../../config/transactionAssuranceConfig';
import { environmentSpecificMessages } from '../../../i18n/global-messages';
import type { TransactionState } from '../../../domain/WalletTransaction';
import environment from '../../../environment';
import { Logger } from '../../../utils/logging';

const messages = defineMessages({
  type: {
    id: 'wallet.transaction.type',
    defaultMessage: '!!!{currency} transaction',
    description: 'Transaction type shown for {currency} transactions.',
  },
  exchange: {
    id: 'wallet.transaction.type.exchange',
    defaultMessage: '!!!Exchange',
    description: 'Transaction type shown for money exchanges between currencies.',
  },
  assuranceLevel: {
    id: 'wallet.transaction.assuranceLevel',
    defaultMessage: '!!!Transaction assurance level',
    description: 'Transaction assurance level.',
  },
  confirmations: {
    id: 'wallet.transaction.confirmations',
    defaultMessage: '!!!confirmations',
    description: 'Transaction confirmations.',
  },
  transactionId: {
    id: 'wallet.transaction.transactionId',
    defaultMessage: '!!!Transaction ID',
    description: 'Transaction ID.',
  },
  conversionRate: {
    id: 'wallet.transaction.conversion.rate',
    defaultMessage: '!!!Conversion rate',
    description: 'Conversion rate.',
  },
  sent: {
    id: 'wallet.transaction.sent',
    defaultMessage: '!!!{currency} sent',
    description: 'Label "{currency} sent" for the transaction.',
  },
  received: {
    id: 'wallet.transaction.received',
    defaultMessage: '!!!{currency} received',
    description: 'Label "{currency} received" for the transaction.',
  },
  intrawallet: {
    id: 'wallet.transaction.type.intrawallet',
    defaultMessage: '!!!{currency} intrawallet transaction',
    description: 'both sender & receiver are yourself',
  },
  multiparty: {
    id: 'wallet.transaction.type.multiparty',
    defaultMessage: '!!!{currency} multiparty transaction',
    description: 'only some inputs of tx belong to you',
  },
  fromAddress: {
    id: 'wallet.transaction.address.from',
    defaultMessage: '!!!From address',
    description: 'From address',
  },
  fee: {
    id: 'wallet.transaction.fee',
    defaultMessage: '!!!Fee',
    description: 'label for fee for tx',
  },
  fromAddresses: {
    id: 'wallet.transaction.addresses.from',
    defaultMessage: '!!!From addresses',
    description: 'From addresses',
  },
  toAddress: {
    id: 'wallet.transaction.address.to',
    defaultMessage: '!!!To address',
    description: 'To address',
  },
  toAddresses: {
    id: 'wallet.transaction.addresses.to',
    defaultMessage: '!!!To addresses',
    description: 'To addresses',
  },
  transactionAmount: {
    id: 'wallet.transaction.transactionAmount',
    defaultMessage: '!!!Transaction amount',
    description: 'Transaction amount.',
  },
});

const assuranceLevelTranslations = defineMessages({
  [assuranceLevels.LOW]: {
    id: 'wallet.transaction.assuranceLevel.low',
    defaultMessage: '!!!low',
    description: 'Transaction assurance level "low".',
  },
  [assuranceLevels.MEDIUM]: {
    id: 'wallet.transaction.assuranceLevel.medium',
    defaultMessage: '!!!medium',
    description: 'Transaction assurance level "medium".',
  },
  [assuranceLevels.HIGH]: {
    id: 'wallet.transaction.assuranceLevel.high',
    defaultMessage: '!!!high',
    description: 'Transaction assurance level "high".',
  },
});

const stateTranslations = defineMessages({
  [transactionStates.PENDING]: {
    id: 'wallet.transaction.state.pending',
    defaultMessage: '!!!Transaction pending',
    description: 'Transaction state "pending"',
  },
  [transactionStates.FAILED]: {
    id: 'wallet.transaction.state.failed',
    defaultMessage: '!!!Transaction failed',
    description: 'Transaction state "pending"',
  },
});

type Props = {
  data: WalletTransaction,
  state: TransactionState,
  assuranceLevel: string,
  isLastInList: boolean,
  formattedWalletAmount: Function,
  oldTheme: boolean
};

type State = {
  isExpanded: boolean,
};

export default class Transaction extends Component<Props, State> {

  static contextTypes = {
    intl: intlShape.isRequired,
  };

  state = {
    isExpanded: false
  };

  toggleDetails() {
    this.setState(prevState => ({ isExpanded: !prevState.isExpanded }));
  }

  getTransactionHeaderMsg(intl, currency: string, type: TransactionType): string {
    if (type === transactionTypes.EXPEND) {
      return intl.formatMessage(messages.sent, { currency });
    }
    if (type === transactionTypes.INCOME) {
      return intl.formatMessage(messages.received, { currency });
    }
    if (type === transactionTypes.SELF) {
      return intl.formatMessage(messages.intrawallet, { currency });
    }
    if (type === transactionTypes.MULTI) {
      Logger.error('MULTI type transaction detected.');
      return intl.formatMessage(messages.multiparty, { currency });
    }
    // unused
    if (type === transactionTypes.EXCHANGE) {
      Logger.error('EXCHANGE type transactions not supported');
      return '???';
    }
  }

  getAmountStyle(amt: BigNumber) {
    return classNames([
      styles.amount,
      amt.lt(0)
        ? styles.amountSent
        : styles.amountReceived
    ]);
  }

  render() {
    const data = this.props.data;
    const { isLastInList, state, assuranceLevel, formattedWalletAmount, oldTheme } = this.props;
    const { isExpanded } = this.state;
    const { intl } = this.context;
    const isFailedTransaction = state === transactionStates.FAILED;

    const componentStyles = classNames([
      oldTheme ? styles.componentOld : styles.component,
      isFailedTransaction ? styles.failed : null
    ]);

    const contentStyles = classNames([
      oldTheme ? styles.contentOld : styles.content,
      isLastInList ? styles.last : null
    ]);

    const detailsStyles = classNames([
      oldTheme ? styles.detailsOld : styles.details,
      isExpanded ? styles.expanded : styles.closed
    ]);

<<<<<<< HEAD
    const amountStyles = classNames([
      oldTheme ? styles.amountOld : styles.amount,
      data.type === transactionTypes.EXPEND ? styles.amountSent : styles.amountReceived
    ]);

    const togglerClasses = oldTheme ? styles.togglerOld : styles.toggler;
    const titleClasses = oldTheme ? styles.titleOld : styles.title;
    const typeClasses = oldTheme ? styles.typeOld : styles.type;
    const labelOkClasses = classNames([
      oldTheme ? styles.labelOld : styles.label,
      styles[assuranceLevel]
    ]);
    const labelClasses = classNames([
      oldTheme ? styles.labelOld : styles.label,
      oldTheme ? styles[`${state}LabelOld`] : styles[`${state}Label`]
    ]);
    const currencySymbolClasses = oldTheme ? styles.currencySymbolOld : styles.currencySymbol;

=======
>>>>>>> a77a449b
    const status = intl.formatMessage(assuranceLevelTranslations[assuranceLevel]);
    const currency = intl.formatMessage(environmentSpecificMessages[environment.API].currency);
    const symbol = adaSymbol;

    return (
      <div className={componentStyles}>

        {/* ==== Clickable Header -> toggles details ==== */}
        <div className={togglerClasses} onClick={this.toggleDetails.bind(this)} role="presentation" aria-hidden>
          <div className={styles.togglerContent}>
            <div className={styles.header}>
<<<<<<< HEAD
              <div className={titleClasses}>
                {data.type === transactionTypes.EXPEND ?
                  intl.formatMessage(messages.sent, { currency }) :
                  intl.formatMessage(messages.received, { currency })
                }
=======
              <div className={styles.title}>
                { this.getTransactionHeaderMsg(intl, currency, data.type) }
>>>>>>> a77a449b
              </div>
              <div className={typeClasses}>
                {moment(data.date).format('hh:mm:ss A')}
              </div>
              {state === transactionStates.OK ? (
                <div className={labelOkClasses}>{status}</div>
              ) : (
                <div className={labelClasses}>
                  {intl.formatMessage(stateTranslations[state])}
                </div>
              )}
<<<<<<< HEAD

              {/* <div
                className={classNames([
                  oldTheme ? styles.labelOld : styles.label,
                  oldTheme ? styles.pendingLabelOld : styles.pendingLabel
                ])}
              >
                {intl.formatMessage(stateTranslations.pending)}
              </div> */}

              {/* <div
                className={classNames([
                  oldTheme ? styles.labelOld : styles.label,
                  oldTheme ? styles.failedLabelOld : styles.failedlabel
                ])}
              >
                {intl.formatMessage(stateTranslations.failed)}
              </div> */}

              {/* <div
                className={classNames([
                  oldTheme ? styles.labelOld : styles.label,
                  styles.medium
                ])}
              >
                {intl.formatMessage(stateTranslations.failed)}
              </div> */}

              <div className={amountStyles}>
=======
              <div className={this.getAmountStyle(data.amount)}>
>>>>>>> a77a449b
                {
                  // hide currency (we are showing symbol instead)
                  formattedWalletAmount(data.amount, false)
                }
<<<<<<< HEAD
                <SvgInline svg={symbol} className={currencySymbolClasses} cleanup={['title']} />
=======
                <SvgInline svg={symbol} className={styles.currencySymbol} />
>>>>>>> a77a449b
              </div>
            </div>
          </div>
        </div>

        {/* ==== Toggleable Transaction Details ==== */}
        <div className={contentStyles}>
          <div className={detailsStyles}>
            { /* converting assets is not implemented but we may use it in the future for tokens */}
            {data.exchange && data.conversionRate && (
              <div className={styles.conversion}>
                <div>
                  <h2>{intl.formatMessage(messages.exchange)}</h2>
                  <span>{data.exchange}</span>
                </div>
                <div className={styles.conversionRate}>
                  <h2>{intl.formatMessage(messages.conversionRate)}</h2>
                  <span>{data.conversionRate}</span>
                </div>
              </div>
            )}
            <div>
              <h2>
                {intl.formatMessage(messages.fee)}
              </h2>
              <span>{formattedWalletAmount(data.fee.abs(), false)}</span>
              <h2>
                {intl.formatMessage(messages.fromAddresses)}
              </h2>
              {uniq(data.addresses.from).map(address => (
                <span key={`${data.id}-from-${address}`} className={styles.address}>{address}</span>
              ))}
              <h2>
                {intl.formatMessage(messages.toAddresses)}
              </h2>
              {data.addresses.to.map((address, addressIndex) => (
                // eslint-disable-next-line react/no-array-index-key
                <span key={`${data.id}-to-${address}-${addressIndex}`} className={styles.address}>{address}</span>
              ))}

              {environment.isAdaApi() ? (
                <div className={styles.row}>
                  <h2>{intl.formatMessage(messages.assuranceLevel)}</h2>
                  {state === transactionStates.OK ? (
                    <span>
                      <span className={styles.assuranceLevel}>{status}</span>
                      . {data.numberOfConfirmations} {intl.formatMessage(messages.confirmations)}.
                    </span>
                  ) : null}
                </div>
              ) : null}

              <h2>{intl.formatMessage(messages.transactionId)}</h2>
              <span>{data.id}</span>
            </div>
          </div>
        </div>

      </div>
    );
  }
}<|MERGE_RESOLUTION|>--- conflicted
+++ resolved
@@ -133,7 +133,7 @@
   assuranceLevel: string,
   isLastInList: boolean,
   formattedWalletAmount: Function,
-  oldTheme: boolean
+  classicTheme: boolean
 };
 
 type State = {
@@ -175,9 +175,9 @@
     }
   }
 
-  getAmountStyle(amt: BigNumber) {
+  getAmountStyle(amt: BigNumber, classicTheme: boolean) {
     return classNames([
-      styles.amount,
+      classicTheme ? styles.amountClassic : styles.amount,
       amt.lt(0)
         ? styles.amountSent
         : styles.amountReceived
@@ -186,47 +186,41 @@
 
   render() {
     const data = this.props.data;
-    const { isLastInList, state, assuranceLevel, formattedWalletAmount, oldTheme } = this.props;
+    const { isLastInList, state, assuranceLevel, formattedWalletAmount, classicTheme } = this.props;
     const { isExpanded } = this.state;
     const { intl } = this.context;
     const isFailedTransaction = state === transactionStates.FAILED;
 
     const componentStyles = classNames([
-      oldTheme ? styles.componentOld : styles.component,
+      classicTheme ? styles.componentClassic : styles.component,
       isFailedTransaction ? styles.failed : null
     ]);
 
     const contentStyles = classNames([
-      oldTheme ? styles.contentOld : styles.content,
+      classicTheme ? styles.contentClassic : styles.content,
       isLastInList ? styles.last : null
     ]);
 
     const detailsStyles = classNames([
-      oldTheme ? styles.detailsOld : styles.details,
+      classicTheme ? styles.detailsClassic : styles.details,
       isExpanded ? styles.expanded : styles.closed
     ]);
 
-<<<<<<< HEAD
-    const amountStyles = classNames([
-      oldTheme ? styles.amountOld : styles.amount,
-      data.type === transactionTypes.EXPEND ? styles.amountSent : styles.amountReceived
-    ]);
-
-    const togglerClasses = oldTheme ? styles.togglerOld : styles.toggler;
-    const titleClasses = oldTheme ? styles.titleOld : styles.title;
-    const typeClasses = oldTheme ? styles.typeOld : styles.type;
+    const togglerClasses = classicTheme ? styles.togglerClassic : styles.toggler;
+    const titleClasses = classicTheme ? styles.titleClassic : styles.title;
+    const typeClasses = classicTheme ? styles.typeClassic : styles.type;
     const labelOkClasses = classNames([
-      oldTheme ? styles.labelOld : styles.label,
+      classicTheme ? styles.labelClassic : styles.label,
       styles[assuranceLevel]
     ]);
     const labelClasses = classNames([
-      oldTheme ? styles.labelOld : styles.label,
-      oldTheme ? styles[`${state}LabelOld`] : styles[`${state}Label`]
-    ]);
-    const currencySymbolClasses = oldTheme ? styles.currencySymbolOld : styles.currencySymbol;
-
-=======
->>>>>>> a77a449b
+      classicTheme ? styles.labelClassic : styles.label,
+      classicTheme ? styles[`${state}LabelClassic`] : styles[`${state}Label`]
+    ]);
+    const currencySymbolClasses = classicTheme
+      ? styles.currencySymbolClassic
+      : styles.currencySymbol;
+
     const status = intl.formatMessage(assuranceLevelTranslations[assuranceLevel]);
     const currency = intl.formatMessage(environmentSpecificMessages[environment.API].currency);
     const symbol = adaSymbol;
@@ -238,16 +232,8 @@
         <div className={togglerClasses} onClick={this.toggleDetails.bind(this)} role="presentation" aria-hidden>
           <div className={styles.togglerContent}>
             <div className={styles.header}>
-<<<<<<< HEAD
               <div className={titleClasses}>
-                {data.type === transactionTypes.EXPEND ?
-                  intl.formatMessage(messages.sent, { currency }) :
-                  intl.formatMessage(messages.received, { currency })
-                }
-=======
-              <div className={styles.title}>
                 { this.getTransactionHeaderMsg(intl, currency, data.type) }
->>>>>>> a77a449b
               </div>
               <div className={typeClasses}>
                 {moment(data.date).format('hh:mm:ss A')}
@@ -259,48 +245,13 @@
                   {intl.formatMessage(stateTranslations[state])}
                 </div>
               )}
-<<<<<<< HEAD
-
-              {/* <div
-                className={classNames([
-                  oldTheme ? styles.labelOld : styles.label,
-                  oldTheme ? styles.pendingLabelOld : styles.pendingLabel
-                ])}
-              >
-                {intl.formatMessage(stateTranslations.pending)}
-              </div> */}
-
-              {/* <div
-                className={classNames([
-                  oldTheme ? styles.labelOld : styles.label,
-                  oldTheme ? styles.failedLabelOld : styles.failedlabel
-                ])}
-              >
-                {intl.formatMessage(stateTranslations.failed)}
-              </div> */}
-
-              {/* <div
-                className={classNames([
-                  oldTheme ? styles.labelOld : styles.label,
-                  styles.medium
-                ])}
-              >
-                {intl.formatMessage(stateTranslations.failed)}
-              </div> */}
-
-              <div className={amountStyles}>
-=======
-              <div className={this.getAmountStyle(data.amount)}>
->>>>>>> a77a449b
+
+              <div className={this.getAmountStyle(data.amount, classicTheme)}>
                 {
                   // hide currency (we are showing symbol instead)
                   formattedWalletAmount(data.amount, false)
                 }
-<<<<<<< HEAD
-                <SvgInline svg={symbol} className={currencySymbolClasses} cleanup={['title']} />
-=======
-                <SvgInline svg={symbol} className={styles.currencySymbol} />
->>>>>>> a77a449b
+                <SvgInline svg={symbol} className={currencySymbolClasses} />
               </div>
             </div>
           </div>
