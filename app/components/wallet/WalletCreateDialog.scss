--- conflicted
+++ resolved
@@ -38,13 +38,8 @@
     }
 
     & > div {
-<<<<<<< HEAD
-      margin-top: 20px;
-      width: 240px;
-=======
       margin-top: 30px;
       width: 350px;
->>>>>>> d7b58a25
     }
 
     @include place-form-field-error-below-input;
@@ -52,9 +47,8 @@
     .passwordInstructions {
       color: var(--theme-instructions-text-color);
       font-family: var(--font-light);
-      font-size: 14px;
       line-height: 1.38;
-      margin-top: 10px;
+      margin-top: 16px;
       opacity: 0.5;
     }
   }
