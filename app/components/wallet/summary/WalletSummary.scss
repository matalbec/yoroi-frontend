$leftBlockWidth: 72px;
$rightBlockWidth: $leftBlockWidth;

%smallText {
  height: 19px;
  font-family: var(--font-light);
  font-size: 20px;
  line-height: 1.36;
  letter-spacing: 0.5px;
  color: var(--theme-bordered-box-text-color);
  margin-bottom: 5px;
  span {
    font-family: var(--font-medium);
    margin-right: 2px;
  }
}

<<<<<<< HEAD
.componentOld {
  text-align: center;
  border-bottom: 1px solid var(--theme-separation-border-color);
  margin: 0 auto;
  width: 80%;
  padding-top: 20px;
  padding-right: 0px;
  padding-bottom: 0px;
  padding-left: 0px;

  :global {
    .BorderedBox_componentOld {
      background: none;
      border: none;
    }
  }
=======
.component {
  margin-top: 20px;
  margin-left: 20px;
  margin-right: 20px;
>>>>>>> a77a449b
}

.leftBlock {
  float: left;
  padding-top: 20px;
  width: $leftBlockWidth;
}

.rightBlock {
  float: right;
  padding-top: 20px;
  width: $rightBlockWidth;

  .exportTxToFileSvg {
    pointer-events: auto;
    float: right;
  }

  .exportTxToFileSvg:hover {
    cursor: pointer;
    circle {
      fill: var(--theme-export-transactions-to-file);
    }
  }
}

.middleBlock {
  display: inline-block;
  text-align: center;
  border-bottom: 1px solid var(--theme-separation-border-color);
  width: calc(100% - #{$leftBlockWidth + $rightBlockWidth});

  :global {
    .BorderedBox_component {
      background: none;
      border: none;
    }
  }
}

.pendingConfirmation {
  @extend %smallText;
  & > .currencySymbolSmallest {
    display: inline-block;
    margin-left: 1px;
    & > svg {
      height: 15px;
      width: 19px;
      & > g > g {
        stroke: var(--theme-icon-ada-summary-wallet-pending-confirmation-symbol-color);
      }
    }
  }
}

.numberOfTransactions {
  @extend %smallText;
}

.component {
  :global {
    .BorderedBox_component {
      background: none;
      border: none;
      padding: 55px 30px;

      > div {
        height: auto;
        font-family: var(--font-regular);
        font-size: 30px;
        letter-spacing: 0;
      }

      svg {
        height: 21px;
        width: 21px;
      }
    }
  }
}<|MERGE_RESOLUTION|>--- conflicted
+++ resolved
@@ -15,29 +15,10 @@
   }
 }
 
-<<<<<<< HEAD
-.componentOld {
-  text-align: center;
-  border-bottom: 1px solid var(--theme-separation-border-color);
-  margin: 0 auto;
-  width: 80%;
-  padding-top: 20px;
-  padding-right: 0px;
-  padding-bottom: 0px;
-  padding-left: 0px;
-
-  :global {
-    .BorderedBox_componentOld {
-      background: none;
-      border: none;
-    }
-  }
-=======
-.component {
+.componentClassic {
   margin-top: 20px;
   margin-left: 20px;
   margin-right: 20px;
->>>>>>> a77a449b
 }
 
 .leftBlock {
@@ -98,11 +79,13 @@
 }
 
 .component {
+  margin-top: 20px;
+  margin-left: 30px;
+  margin-right: 30px;
   :global {
     .BorderedBox_component {
       background: none;
       border: none;
-      padding: 55px 30px;
 
       > div {
         height: auto;
@@ -117,4 +100,12 @@
       }
     }
   }
+
+  .leftBlock, .rightBlock {
+    padding-top: 33px;
+  }
+
+  .middleBlock {
+    border: none;
+  }
 }