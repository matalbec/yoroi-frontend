// @flow
import React, { Component } from 'react';
import { observer } from 'mobx-react';
import classnames from 'classnames';
import { Input } from 'react-polymorph/lib/components/Input';
import { InputSkin } from 'react-polymorph/lib/skins/simple/InputSkin';
import { defineMessages, intlShape } from 'react-intl';
import SvgInline from 'react-svg-inline';
import ReactToolboxMobxForm from '../../utils/ReactToolboxMobxForm';
import DialogCloseButton from '../widgets/DialogCloseButton';
import Dialog from '../widgets/Dialog';
import { isValidWalletName, isValidWalletPassword, isValidRepeatPassword, walletPasswordConditions } from '../../utils/validations';
import globalMessages from '../../i18n/global-messages';
import styles from './WalletCreateDialog.scss';
<<<<<<< HEAD
import iconTickGreenSVG from '../../assets/images/widget/tick-green.inline.svg';
// import InputOwnSkin from '../../themes/skins/InputOwnSkin';
=======
import config from '../../config';
>>>>>>> a77a449b

const messages = defineMessages({
  dialogTitle: {
    id: 'wallet.create.dialog.title',
    defaultMessage: '!!!Create a new wallet',
    description: 'Title "Create a new wallet" in the wallet create form.'
  },
  walletName: {
    id: 'wallet.create.dialog.name.label',
    defaultMessage: '!!!Wallet Name',
    description: 'Label for the "Wallet Name" text input in the wallet create form.'
  },
  walletNameHint: {
    id: 'wallet.create.dialog.walletNameHint',
    defaultMessage: '!!!e.g: Shopping Wallet',
    description: 'Hint for the "Wallet Name" text input in the wallet create form.'
  },
  createPersonalWallet: {
    id: 'wallet.create.dialog.create.personal.wallet.button.label',
    defaultMessage: '!!!Create personal wallet',
    description: 'Label for the "Create personal wallet" button on create wallet dialog.'
  },
  walletPasswordLabel: {
    id: 'wallet.create.dialog.walletPasswordLabel',
    defaultMessage: '!!!Wallet password',
    description: 'Label for the "Wallet password" input in the create wallet dialog.',
  },
  repeatPasswordLabel: {
    id: 'wallet.create.dialog.repeatPasswordLabel',
    defaultMessage: '!!!Repeat password',
    description: 'Label for the "Repeat password" input in the create wallet dialog.',
  },
  passwordFieldPlaceholder: {
    id: 'wallet.create.dialog.passwordFieldPlaceholder',
    defaultMessage: '!!!Password',
    description: 'Placeholder for the "Password" inputs in the create wallet dialog.',
  },
});

type Props = {
  onSubmit: Function,
  onCancel: Function,
  oldTheme: boolean
};

type State = {
  isSubmitting: boolean,
};

@observer
export default class WalletCreateDialog extends Component<Props, State> {
  static contextTypes = {
    intl: intlShape.isRequired,
  };

  state = {
    isSubmitting: false,
  };

  componentDidMount() {
    setTimeout(() => { this.walletNameInput.getRef().focus(); });
  }

  walletNameInput: Input;

  form = new ReactToolboxMobxForm({
    fields: {
      walletName: {
        label: this.context.intl.formatMessage(messages.walletName),
        placeholder: this.context.intl.formatMessage(messages.walletNameHint),
        value: '',
        validators: [({ field }) => (
          [
            isValidWalletName(field.value),
            this.context.intl.formatMessage(globalMessages.invalidWalletName)
          ]
        )],
      },
      walletPassword: {
        type: 'password',
        label: this.context.intl.formatMessage(messages.walletPasswordLabel),
        placeholder: this.context.intl.formatMessage(messages.passwordFieldPlaceholder),
        value: '',
        validators: [({ field, form }) => {
          const repeatPasswordField = form.$('repeatPassword');
          if (repeatPasswordField.value.length > 0) {
            repeatPasswordField.validate({ showErrors: true });
          }
          return [
            isValidWalletPassword(field.value),
            this.context.intl.formatMessage(globalMessages.invalidWalletPassword)
          ];
        }],
      },
      repeatPassword: {
        type: 'password',
        label: this.context.intl.formatMessage(messages.repeatPasswordLabel),
        placeholder: this.context.intl.formatMessage(messages.passwordFieldPlaceholder),
        value: '',
        validators: [({ field, form }) => {
          const walletPassword = form.$('walletPassword').value;
          if (walletPassword.length === 0) return [true];
          return [
            isValidRepeatPassword(walletPassword, field.value),
            this.context.intl.formatMessage(globalMessages.invalidRepeatPassword)
          ];
        }],
      },
    }
  }, {
    options: {
      validateOnChange: true,
      validationDebounceWait: config.forms.FORM_VALIDATION_DEBOUNCE_WAIT,
    },
  });

  submit = () => {
    this.form.submit({
      onSuccess: (form) => {
        this.setState({ isSubmitting: true });
        const { walletName, walletPassword } = form.values();
        const walletData = {
          name: walletName,
          password: walletPassword,
        };
        this.props.onSubmit(walletData);
      },
      onError: () => {
        this.setState({ isSubmitting: false });
      },
    });
  };

  checkForEnterKey(event: KeyboardEvent) {
    if (event.key === 'Enter') {
      this.submit();
    }
  }

  render() {
    const { form } = this;
    const { walletName, walletPassword, repeatPassword } = form.values();
    const {
      condition1,
      condition2,
      condition3,
      condition4
    } = walletPasswordConditions(walletPassword);
    const { intl } = this.context;
    const { onCancel, oldTheme } = this.props;
    const { isSubmitting } = this.state;
    const dialogClasses = classnames([
      styles.component,
      'WalletCreateDialog',
    ]);
    const walletPasswordFieldsClasses = classnames([
      styles.walletPasswordFields,
      styles.show,
    ]);

    const disabledCondition = !(
      isValidWalletName(walletName)
      && isValidWalletPassword(walletPassword)
      && isValidRepeatPassword(walletPassword, repeatPassword)
    );

    const actions = [
      {
        className: isSubmitting ? styles.isSubmitting : null,
        label: this.context.intl.formatMessage(messages.createPersonalWallet),
        primary: true,
        onClick: this.submit,
        disabled: isSubmitting || (!oldTheme && disabledCondition)
      },
    ];

    const walletNameField = form.$('walletName');
    const walletPasswordField = form.$('walletPassword');
    const repeatedPasswordField = form.$('repeatPassword');

    return (
      <Dialog
        className={dialogClasses}
        title={intl.formatMessage(messages.dialogTitle)}
        actions={actions}
        closeOnOverlayClick
        onClose={!isSubmitting ? onCancel : null}
        closeButton={<DialogCloseButton />}
        oldTheme={oldTheme}
      >
        <Input
          className="walletName"
          done={isValidWalletName(walletName)}
          onKeyPress={this.checkForEnterKey.bind(this)}
          ref={(input) => { this.walletNameInput = input; }}
          {...walletNameField.bind()}
          error={walletNameField.error}
          // skin={oldTheme ? <SimpleInputSkin /> : <InputOwnSkin />}
          skin={InputSkin}
        />

        <div className={styles.walletPassword}>
          <div className={walletPasswordFieldsClasses}>
            <Input
              className="walletPassword"
              done={isValidWalletPassword(walletPassword)}
              {...walletPasswordField.bind()}
              error={walletPasswordField.error}
              // skin={oldTheme ? <SimpleInputSkin /> : <InputOwnSkin />}
              skin={InputSkin}
            />
            <Input
              className="repeatedPassword"
              done={repeatPassword && isValidRepeatPassword(walletPassword, repeatPassword)}
              {...repeatedPasswordField.bind()}
              error={repeatedPasswordField.error}
              // skin={oldTheme ? <SimpleInputSkin /> : <InputOwnSkin />}
              skin={InputSkin}
            />
            {oldTheme ? (
              <p className={styles.passwordInstructions}>
                {intl.formatMessage(globalMessages.passwordInstructions)}
              </p>
            ) : (
              <div className={styles.passwordInstructions}>
                <p>{intl.formatMessage(globalMessages.passwordInstructionsHeader)}</p>

                <ul>
                  <li className={classnames({ [styles.successCondition]: condition1 })}>
                    {condition1 && <SvgInline svg={iconTickGreenSVG} cleanup={['title']} />}
                    {intl.formatMessage(globalMessages.passwordInstructionsCondition1)}
                  </li>
                  <li className={classnames({ [styles.successCondition]: condition2 })}>
                    {condition2 && <SvgInline svg={iconTickGreenSVG} cleanup={['title']} />}
                    {intl.formatMessage(globalMessages.passwordInstructionsCondition2)}
                  </li>
                  <li className={classnames({ [styles.successCondition]: condition3 })}>
                    {condition3 && <SvgInline svg={iconTickGreenSVG} cleanup={['title']} />}
                    {intl.formatMessage(globalMessages.passwordInstructionsCondition3)}
                  </li>
                  <li className={classnames({ [styles.successCondition]: condition4 })}>
                    {condition4 && <SvgInline svg={iconTickGreenSVG} cleanup={['title']} />}
                    {intl.formatMessage(globalMessages.passwordInstructionsCondition4)}
                  </li>
                </ul>
              </div>
            )}

          </div>
        </div>

      </Dialog>
    );
  }

}<|MERGE_RESOLUTION|>--- conflicted
+++ resolved
@@ -12,12 +12,9 @@
 import { isValidWalletName, isValidWalletPassword, isValidRepeatPassword, walletPasswordConditions } from '../../utils/validations';
 import globalMessages from '../../i18n/global-messages';
 import styles from './WalletCreateDialog.scss';
-<<<<<<< HEAD
 import iconTickGreenSVG from '../../assets/images/widget/tick-green.inline.svg';
+import config from '../../config';
 // import InputOwnSkin from '../../themes/skins/InputOwnSkin';
-=======
-import config from '../../config';
->>>>>>> a77a449b
 
 const messages = defineMessages({
   dialogTitle: {
@@ -60,7 +57,7 @@
 type Props = {
   onSubmit: Function,
   onCancel: Function,
-  oldTheme: boolean
+  classicTheme: boolean
 };
 
 type State = {
@@ -167,7 +164,7 @@
       condition4
     } = walletPasswordConditions(walletPassword);
     const { intl } = this.context;
-    const { onCancel, oldTheme } = this.props;
+    const { onCancel, classicTheme } = this.props;
     const { isSubmitting } = this.state;
     const dialogClasses = classnames([
       styles.component,
@@ -190,7 +187,7 @@
         label: this.context.intl.formatMessage(messages.createPersonalWallet),
         primary: true,
         onClick: this.submit,
-        disabled: isSubmitting || (!oldTheme && disabledCondition)
+        disabled: isSubmitting || (!classicTheme && disabledCondition)
       },
     ];
 
@@ -206,7 +203,7 @@
         closeOnOverlayClick
         onClose={!isSubmitting ? onCancel : null}
         closeButton={<DialogCloseButton />}
-        oldTheme={oldTheme}
+        classicTheme={classicTheme}
       >
         <Input
           className="walletName"
@@ -215,7 +212,7 @@
           ref={(input) => { this.walletNameInput = input; }}
           {...walletNameField.bind()}
           error={walletNameField.error}
-          // skin={oldTheme ? <SimpleInputSkin /> : <InputOwnSkin />}
+          // skin={classicTheme ? <SimpleInputSkin /> : <InputOwnSkin />}
           skin={InputSkin}
         />
 
@@ -226,7 +223,7 @@
               done={isValidWalletPassword(walletPassword)}
               {...walletPasswordField.bind()}
               error={walletPasswordField.error}
-              // skin={oldTheme ? <SimpleInputSkin /> : <InputOwnSkin />}
+              // skin={classicTheme ? <SimpleInputSkin /> : <InputOwnSkin />}
               skin={InputSkin}
             />
             <Input
@@ -234,10 +231,10 @@
               done={repeatPassword && isValidRepeatPassword(walletPassword, repeatPassword)}
               {...repeatedPasswordField.bind()}
               error={repeatedPasswordField.error}
-              // skin={oldTheme ? <SimpleInputSkin /> : <InputOwnSkin />}
+              // skin={classicTheme ? <SimpleInputSkin /> : <InputOwnSkin />}
               skin={InputSkin}
             />
-            {oldTheme ? (
+            {classicTheme ? (
               <p className={styles.passwordInstructions}>
                 {intl.formatMessage(globalMessages.passwordInstructions)}
               </p>
