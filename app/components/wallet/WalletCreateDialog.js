--- conflicted
+++ resolved
@@ -13,7 +13,7 @@
 import globalMessages from '../../i18n/global-messages';
 import styles from './WalletCreateDialog.scss';
 import iconTickGreenSVG from '../../assets/images/widget/tick-green.inline.svg';
-import InputOwnSkin from '../../themes/skins/InputOwnSkin';
+// import InputOwnSkin from '../../themes/skins/InputOwnSkin';
 
 const messages = defineMessages({
   dialogTitle: {
@@ -211,11 +211,8 @@
           ref={(input) => { this.walletNameInput = input; }}
           {...walletNameField.bind()}
           error={walletNameField.error}
-<<<<<<< HEAD
-          skin={oldTheme ? <SimpleInputSkin /> : <InputOwnSkin />}
-=======
+          // skin={oldTheme ? <SimpleInputSkin /> : <InputOwnSkin />}
           skin={InputSkin}
->>>>>>> 1b93d9f7
         />
 
         <div className={styles.walletPassword}>
@@ -225,22 +222,16 @@
               done={isValidWalletPassword(walletPassword)}
               {...walletPasswordField.bind()}
               error={walletPasswordField.error}
-<<<<<<< HEAD
-              skin={oldTheme ? <SimpleInputSkin /> : <InputOwnSkin />}
-=======
+              // skin={oldTheme ? <SimpleInputSkin /> : <InputOwnSkin />}
               skin={InputSkin}
->>>>>>> 1b93d9f7
             />
             <Input
               className="repeatedPassword"
               done={repeatPassword && isValidRepeatPassword(walletPassword, repeatPassword)}
               {...repeatedPasswordField.bind()}
               error={repeatedPasswordField.error}
-<<<<<<< HEAD
-              skin={oldTheme ? <SimpleInputSkin /> : <InputOwnSkin />}
-=======
+              // skin={oldTheme ? <SimpleInputSkin /> : <InputOwnSkin />}
               skin={InputSkin}
->>>>>>> 1b93d9f7
             />
             {oldTheme ? (
               <p className={styles.passwordInstructions}>
