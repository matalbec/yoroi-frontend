.component {
  height: 100%;
<<<<<<< HEAD
  display: flex;

  .buttonsContainerOld {
    padding-top: 20%;
=======
  padding-top: 18%;
  
  .buttonsContainer {
>>>>>>> 1b93d9f7
    display: flex;
    flex: 1;
    flex-direction: column;
    align-items: center;

    button {
      & + button {
        margin-top: 20px;
      }
    }
  }

  .buttonsContainer {
    padding-top: 116px;
    padding-left: 9%;
    display: flex;
    flex: 1;
    flex-direction: column;
    z-index: 1;
    
    :global {
      .SimpleButton_root {
        &.outlined:not([disabled]) {
          color: var(--theme-wallet-add-color);
          border: 2px solid var(--theme-wallet-add-color);
          &:active {
            background-color: var(--theme-wallet-add-translucent-color);
          }
        }
      }
    }
    
    button {
      & + button {
        margin-top: 20px;
      }
    }
  }
}

.background {
  position: absolute;
  left: 0;
  right: 0;
  top: 0;
  bottom: 115px;
  background-image: url(../../assets/images/add-wallet-bg.svg);
  background-size: cover;
  background-position-y: bottom;
}

.title {
  font-family: var(--font-bold);
  font-size: 65px;
  line-height: 1.23;
  color: var(--theme-wallet-add-color);
  margin-bottom: 32px;
}

.walletImage {
  position: absolute;
  background-image: url(../../assets/images/add-wallet-picture.svg);
  background-repeat: no-repeat;
  background-position-x: right;

  left: 0;
  right: 0;
  bottom: 0;
  top: 0px;

  span {
    height: 100%;
  }

  svg {
    height: calc(100% - 3px);
  }
}

@media screen and (min-width: 1280px) {
  .walletImage {
    background-position-x: 70%;
  }
}

.notification {
  color: var(--theme-transactions-list-group-date-color);
  font-family: var(--font-regular);
  font-size: 16px;
  line-height: 1.38;
  margin-top: 10px;
  opacity: 0.6;
  text-align: center;
}

.footer {
  height: 58px;
  width: 100%;
  position: fixed;
  bottom: 0;
  display: flex;
  justify-content: space-around;
  z-index: 2;
}

.link {
  display: flex;
  height: 58px;
  align-items: center;
  text-decoration: none;
  color: var(--theme-wallet-add-footer-text-color);
  font-family: var(--theme-footer-text-font);
  font-size: 14px;

  span:last-child {
    margin-left: 10px;
  }

  svg {
    height: 18px;
    width: 18px;
  }
}

.footerIcon {
  width: 18px;
  height: 18px;
  background-size: contain;
}

.buyIcon {
  background-image: url(../../assets/images/footer/buy-trezor.inline.svg);
}

.connectIcon {
  background-image: url(../../assets/images/footer/how-to-connect-trezor.inline.svg);
}

.createIcon {
  background-image: url(../../assets/images/footer/how-to-create-wallet.inline.svg);
}

.restoreIcon {
  background-image: url(../../assets/images/footer/how-to-restore-wallet.inline.svg);

}<|MERGE_RESOLUTION|>--- conflicted
+++ resolved
@@ -1,15 +1,9 @@
 .component {
   height: 100%;
-<<<<<<< HEAD
   display: flex;
 
   .buttonsContainerOld {
-    padding-top: 20%;
-=======
-  padding-top: 18%;
-  
-  .buttonsContainer {
->>>>>>> 1b93d9f7
+    padding-top: 18%;
     display: flex;
     flex: 1;
     flex-direction: column;
