--- conflicted
+++ resolved
@@ -56,12 +56,9 @@
   onRestartBackup: Function,
   onCancelBackup: Function,
   onFinishBackup: Function,
-<<<<<<< HEAD
-  classicTheme: boolean
-=======
   removeWord: Function,
-  hasWord: Function
->>>>>>> 63913a5f
+  hasWord: Function,
+  classicTheme: boolean,
 };
 
 @observer
@@ -88,11 +85,8 @@
       onRestartBackup,
       onCancelBackup,
       onFinishBackup,
-<<<<<<< HEAD
-      classicTheme
-=======
-      hasWord
->>>>>>> 63913a5f
+      hasWord,
+      classicTheme,
     } = this.props;
     const dialogClasses = classnames([
       classicTheme ? styles.componentClassic : styles.component,
