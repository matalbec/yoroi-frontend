--- conflicted
+++ resolved
@@ -17,21 +17,17 @@
 export default class MnemonicWord extends Component<Props> {
 
   render() {
-<<<<<<< HEAD
-    const { word, index, isActive, onClick, oldTheme } = this.props;
-    const componentClassNames = oldTheme ? classnames([
-      'flat',
-      styles.componentOld,
-      isActive ? styles.activeOld : styles.inactiveOld
-    ]) : classnames([
-      styles.component,
-      isActive ? styles.active : styles.inactive
-    ]);
-=======
+    // const { word, index, isActive, onClick, oldTheme } = this.props;
+    // const componentClassNames = oldTheme ? classnames([
+    //   'flat',
+    //   styles.componentOld,
+    //   isActive ? styles.activeOld : styles.inactiveOld
+    // ]) : classnames([
+    //   styles.component,
+    //   isActive ? styles.active : styles.inactive
+    // ]);
     const { word, index, isActive, onClick } = this.props;
     const handleClick = onClick.bind(null, { word, index });
-
->>>>>>> 1b93d9f7
     return (
       <Button
         className="flat"
