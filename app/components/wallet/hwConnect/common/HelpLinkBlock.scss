--- conflicted
+++ resolved
@@ -35,18 +35,5 @@
   margin-top: 24px;
   font-size: 14px;
   letter-spacing: 0;
-<<<<<<< HEAD
   height: 18px;
-
-  a {
-    display: inline-flex;
-    color: var(--font-black);
-    text-decoration: none;
-
-    span {
-      margin-left: 4px;
-    }
-  }  
-=======
->>>>>>> f35330bd
 }