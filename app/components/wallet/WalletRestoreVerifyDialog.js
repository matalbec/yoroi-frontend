// @flow
import React, { Component } from 'react';
import { observer } from 'mobx-react';
import classnames from 'classnames';
import { defineMessages, FormattedHTMLMessage, intlShape } from 'react-intl';
import globalMessages from '../../i18n/global-messages';
import styles from './WalletRestoreVerifyDialog.scss';
import DialogBackButton from '../widgets/DialogBackButton';
import CopyableAddress from '../widgets/CopyableAddress';
import RawHash from '../widgets/hashWrappers/RawHash';
import WalletAccountIcon from '../topbar/WalletAccountIcon';
import Dialog from '../widgets/Dialog';
import DialogTextBlock from '../widgets/DialogTextBlock';
import type { WalletAccountNumberPlate } from '../../domain/Wallet';
import LocalizableError from '../../i18n/LocalizableError';
import ExplorableHashContainer from '../../containers/widgets/ExplorableHashContainer';
import type { ExplorerType } from '../../domain/Explorer';

const messages = defineMessages({
  dialogTitleVerifyWalletRestoration: {
    id: 'wallet.restore.dialog.verify.title',
    defaultMessage: '!!!Verify Restored Wallet',
  },
  walletRestoreVerifyIntroLine1: {
    id: 'wallet.restore.dialog.verify.intro.line1',
    defaultMessage: '!!!Be careful about wallet restoration:',
  },
  walletRestoreVerifyIntroLine2: {
    id: 'wallet.restore.dialog.verify.intro.line2',
    defaultMessage: '!!!Make sure account checksum and icon match what you remember.',
  },
  walletRestoreVerifyIntroLine3: {
    id: 'wallet.restore.dialog.verify.intro.line3',
    defaultMessage: '!!!Make sure addresses match what you remember',
  },
  walletRestoreVerifyIntroLine4: {
    id: 'wallet.restore.dialog.verify.intro.line4',
    defaultMessage: '!!!If you\'ve entered wrong mnemonics or a wrong paper wallet password -' +
      ' you will just open another empty wallet with wrong account checksum and wrong addresses!',
  },
  walletRestoreVerifyAccountIdLabel: {
    id: 'wallet.restore.dialog.verify.accountId.label',
    defaultMessage: '!!!Your Wallet Account checksum:',
  },
  walletRestoreVerifyAddressesLabel: {
    id: 'wallet.restore.dialog.verify.addressesLabel',
    defaultMessage: '!!!Your Wallet address[es]:',
  },
});

type Props = {|
  addresses: Array<string>,
  accountPlate: WalletAccountNumberPlate,
  selectedExplorer: ExplorerType,
  onCopyAddressTooltip: Function,
  getNotification: Function,
  onNext: Function,
  onCancel: Function,
  isSubmitting: boolean,
  classicTheme: boolean,
  error?: ?LocalizableError,
|};

@observer
export default class WalletRestoreVerifyDialog extends Component<Props> {
  static defaultProps = {
    error: undefined,
  };

  static contextTypes = {
    intl: intlShape.isRequired,
  };

  render() {
    const { intl } = this.context;
    const {
      addresses,
      accountPlate,
      error,
      isSubmitting,
      onCancel,
      onNext,
      classicTheme,
      onCopyAddressTooltip,
      getNotification,
    } = this.props;

    const dialogClasses = classnames(['walletRestoreVerifyDialog', styles.dialog]);

    const actions = [
      {
        label: intl.formatMessage(globalMessages.backButtonLabel),
        onClick: onCancel
      },
      {
        label: intl.formatMessage(globalMessages.confirm),
        onClick: onNext,
        primary: true,
        className: classnames(['confirmButton', isSubmitting ? styles.isSubmitting : null]),
      },
    ];

    const introMessage = (
      <div>
        <span>{intl.formatMessage(messages.walletRestoreVerifyIntroLine1)}</span><br />
        <ul>
          <li className={styles.smallTopMargin}>
            <span><FormattedHTMLMessage {...messages.walletRestoreVerifyIntroLine2} /></span>
          </li>
          <li className={styles.smallTopMargin}>
            <span><FormattedHTMLMessage {...messages.walletRestoreVerifyIntroLine3} /></span>
          </li>
          <li className={styles.smallTopMargin}>
            <span><FormattedHTMLMessage {...messages.walletRestoreVerifyIntroLine4} /></span>
          </li>
        </ul>
      </div>
    );

    const walletPlate = (
      <div>
        <h2 className={styles.addressLabel}>
          {intl.formatMessage(messages.walletRestoreVerifyAccountIdLabel)}
        </h2>
        <div className={styles.plateRowDiv}>
          <WalletAccountIcon
            iconSeed={accountPlate.hash}
          />
          <span className={styles.plateIdSpan}>{accountPlate.id}</span>
        </div>
      </div>
    );

<<<<<<< HEAD
    const walletAddresses = (
      <div>
        <h2 className={styles.addressLabel}>
          {intl.formatMessage(messages.walletRestoreVerifyAddressesLabel)}
        </h2>
        {addresses.map(a => (
          <CopyableAddress
            hash={a}
            onCopyAddress={onCopyAddress}
            key={a}
          >
            <ExplorableHashContainer
              selectedExplorer={this.props.selectedExplorer}
              hash={a}
              light
              tooltipOpensUpward
              linkType="address"
            >
              <RawHash light>
                {a}
              </RawHash>
            </ExplorableHashContainer>
          </CopyableAddress>
        ))}
      </div>
    );

    return (
      <Dialog
        title={intl.formatMessage(messages.dialogTitleVerifyWalletRestoration)}
        actions={actions}
        closeOnOverlayClick={false}
        onClose={onCancel}
        className={dialogClasses}
        backButton={<DialogBackButton onBack={onCancel} />}
        classicTheme={classicTheme}
      >
        <DialogTextBlock>
          {introMessage}
        </DialogTextBlock>

        <DialogTextBlock>
          {walletPlate}
        </DialogTextBlock>

        <DialogTextBlock subclass="component-bottom">
          {walletAddresses}
        </DialogTextBlock>
=======
        <div>
          <h2 className={styles.addressLabel}>
            {intl.formatMessage(messages.walletRestoreVerifyAddressesLabel)}
          </h2>
          {addresses.map((address, index) => {
            const notificationElementId = `${address}-${index}`;
            return (
              <CopyableAddress
                hash={address}
                elementId={notificationElementId}
                onCopyAddress={onCopyAddressTooltip.bind(this, address, notificationElementId)}
                getNotification={getNotification}
                tooltipOpensUpward
                key={address}
              >
                <ExplorableHashContainer
                  selectedExplorer={this.props.selectedExplorer}
                  hash={address}
                  light
                  tooltipOpensUpward
                  linkType="address"
                >
                  <RawHash light>
                    {address}
                  </RawHash>
                </ExplorableHashContainer>
              </CopyableAddress>
            );
          })}
        </div>
>>>>>>> e5aa7057
        <div className={styles.postCopyMargin} />

        {error && <p className={styles.error}>{intl.formatMessage(error)}</p>}

      </Dialog>
    );
  }

}<|MERGE_RESOLUTION|>--- conflicted
+++ resolved
@@ -131,7 +131,6 @@
       </div>
     );
 
-<<<<<<< HEAD
     const walletAddresses = (
       <div>
         <h2 className={styles.addressLabel}>
@@ -180,38 +179,7 @@
         <DialogTextBlock subclass="component-bottom">
           {walletAddresses}
         </DialogTextBlock>
-=======
-        <div>
-          <h2 className={styles.addressLabel}>
-            {intl.formatMessage(messages.walletRestoreVerifyAddressesLabel)}
-          </h2>
-          {addresses.map((address, index) => {
-            const notificationElementId = `${address}-${index}`;
-            return (
-              <CopyableAddress
-                hash={address}
-                elementId={notificationElementId}
-                onCopyAddress={onCopyAddressTooltip.bind(this, address, notificationElementId)}
-                getNotification={getNotification}
-                tooltipOpensUpward
-                key={address}
-              >
-                <ExplorableHashContainer
-                  selectedExplorer={this.props.selectedExplorer}
-                  hash={address}
-                  light
-                  tooltipOpensUpward
-                  linkType="address"
-                >
-                  <RawHash light>
-                    {address}
-                  </RawHash>
-                </ExplorableHashContainer>
-              </CopyableAddress>
-            );
-          })}
-        </div>
->>>>>>> e5aa7057
+
         <div className={styles.postCopyMargin} />
 
         {error && <p className={styles.error}>{intl.formatMessage(error)}</p>}
