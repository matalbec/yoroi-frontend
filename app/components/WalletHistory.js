--- conflicted
+++ resolved
@@ -1,24 +1,23 @@
-import React, {Component} from 'react';
+import React, { Component } from 'react';
 import PropTypes from 'prop-types';
 import List, {
   ListItem,
   ListItemText
 } from 'material-ui/List';
-import Card, { CardContent } from 'material-ui/Card';
 import Typography from 'material-ui/Typography';
 import Avatar from 'material-ui/Avatar';
 import NumberFormat from 'react-number-format';
-
+import OpenInNew from 'material-ui-icons/OpenInNew';
+import IconButton from 'material-ui/IconButton';
 import ExpansionPanel, {
   ExpansionPanelDetails,
   ExpansionPanelSummary,
 } from 'material-ui/ExpansionPanel';
-
-// import Button from 'material-ui/Button';
 import { openTx } from '../utils/explorerLinks';
 import {
   formatTransactionID,
-  formatTimestamp
+  formatTimestamp,
+  formatRawTimestamp
 } from '../utils/formatter';
 import style from './WalletHistory.css';
 
@@ -32,41 +31,21 @@
   getAmount = ({ ctbOutputSum: { getCoin } }) => {
     return Number(getCoin) / 1000000;
   };
-  
-  // TODO: Choose between send or receive
-<<<<<<< HEAD
-  
-  const getSendReceivIconPath = function (tx) { return tx.isOutgoing ? 'img/send-ic.svg' : 'img/receive-ic.svg'; };
 
-  const getSendReceiveText = function (tx) { return tx.isOutgoing ? 'sent' : 'received'; };
+  getSendReceivIconPath = (tx) => {
+    return tx.isOutgoing ? 'img/send-ic.svg' : 'img/receive-ic.svg';
+  }
 
-  const getTransactionItem = (tx) => {
-    return (
-      <Card>
-        <CardContent className={style.cardContent}>
-          <Avatar src={getSendReceivIconPath(tx)} onClick={() => openTx(tx.ctbId)} />
-          <div className={style.itemBody}>
-            <Typography variant="title">Ada {getSendReceiveText(tx)}</Typography>
-            <Typography variant="body2" color="textSecondary">{formatTimestamp(tx.ctbTimeIssued)}</Typography>
-            <Typography variant="subheading">Transaction ID</Typography>
-            <Typography variant="body2" color="textSecondary">{formatTransactionID(tx.ctbId)}</Typography>
-=======
-  getSendReceivIconPath = (tx) => {
-    console.log("tc", tx);
-    if (Math.random() > 0.5) {
-      return 'img/send-ic.svg';
-    }
-    return 'img/receive-ic.svg';
-  };
+  getSendReceiveText = (tx) => { return tx.isOutgoing ? 'Sent' : 'Received'; }
+
   getTransactionItem = (tx, expandedId, onExpand) => {
     const txId = tx.ctbId;
     return (
       <ExpansionPanel key={txId} expanded={expandedId === txId} onChange={() => onExpand(txId)}>
-        <ExpansionPanelSummary classes={{ content: 'expansion-panel-summary-content' }}>
+        <ExpansionPanelSummary className={style.expansionPanelSummary}>
           <Avatar src={this.getSendReceivIconPath(tx)} />
           <div className={style.itemBody}>
-            <Typography variant="body1">Received</Typography>
->>>>>>> 9f3bd70c
+            <Typography variant="body1">{this.getSendReceiveText(tx)}</Typography>
           </div>
           <div className={style.amount}>
             <div>
@@ -79,20 +58,19 @@
             </div>
           </div>
         </ExpansionPanelSummary>
-        <ExpansionPanelDetails>
+        <ExpansionPanelDetails className={style.expansionPanelDetails}>
           <Typography variant="subheading">Transaction ID</Typography>
-          <Typography variant="body2" color="textSecondary">{formatTransactionID(tx.ctbId)}</Typography>
-          <Typography variant="body2" color="textSecondary">{formatTimestamp(tx.ctbTimeIssued)}
+          <div className={style.link}>
+            <Typography variant="body2" color="textSecondary">{formatTransactionID(tx.ctbId)}</Typography>
+            <IconButton onClick={() => openTx(tx.ctbId)}><OpenInNew color="disabled" style={{ fontSize: 20 }} /></IconButton>
+          </div>
+          <Typography variant="subheading">Timestamp</Typography>
+          <Typography variant="body2" color="textSecondary">{formatRawTimestamp(tx.ctbTimeIssued)}
           </Typography>
         </ExpansionPanelDetails>
       </ExpansionPanel>
     );
   };
-
-  handleItemClick = currExpanded => (clickedId) => {
-    const expandedId = currExpanded === clickedId ? '' : clickedId;
-    this.setState({ expandedId })
-  }
 
   getTransactionsItems = (txs) => {
     const currExpanded = this.state.expandedId;
@@ -111,10 +89,15 @@
     </ListItem>
   );
 
+  handleItemClick = currExpanded => (clickedId) => {
+    const expandedId = currExpanded === clickedId ? '' : clickedId;
+    this.setState({ expandedId });
+  }
+
   render() {
     const txs = this.props;
     return (
-      <List className={style.listContainer}>
+      <List>
         {
           (txs && txs.length !== 0) ?
           this.getTransactionHistoryComponent() : this.getNoTransactionHistoryComponent()
@@ -122,7 +105,7 @@
       </List>
     );
   }
-};
+}
 
 WalletHistory.propTypes = {
   txs: PropTypes.array
