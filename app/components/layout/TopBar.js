// @flow
import React, { Component } from 'react';
// import SvgInline from 'react-svg-inline';
import type { Node } from 'react';
import classNames from 'classnames';
import { observer } from 'mobx-react';
import Wallet from '../../domain/Wallet';
// import menuIconOpened from '../../assets/images/menu-opened-ic.inline.svg';
// import menuIconClosed from '../../assets/images/menu-ic.inline.svg';
import styles from './TopBar.scss';
import { matchRoute, testRoute } from '../../utils/routing';
import { ROUTES } from '../../routes-config';

type Props = {
  onToggleSidebar?: ?Function,
  children?: ?Node,
  activeWallet?: ?Wallet,
  currentRoute: string,
  showSubMenus?: ?boolean,
  formattedWalletAmount?: Function,
};

@observer
export default class TopBar extends Component<Props> {

  render() {
    const {
      /* onToggleSidebar,*/ activeWallet, currentRoute,
      /* showSubMenus,*/ formattedWalletAmount
    } = this.props;
    const walletRoutesMatch = matchRoute(`${ROUTES.WALLETS.ROOT}/:id(*page)`, currentRoute);
    /* FIXME: Improve this hardwired condition */
    const daedalusTransferRoutesMatch = testRoute(ROUTES.DAEDALUS_TRANFER.ROOT, currentRoute);
    const showWalletInfo =
      (walletRoutesMatch || daedalusTransferRoutesMatch) && activeWallet != null;
    const topBarStyles = classNames([
      styles.topBar,
      showWalletInfo ? styles.withWallet : styles.withoutWallet,
    ]);

<<<<<<< HEAD
    const topBarTitle = (walletRoutesMatch || daedalusTransferRoutesMatch) &&
      activeWallet != null && formattedWalletAmount ? (
        <div className={styles.walletInfo}>
          <div className={styles.walletName}>{activeWallet.name}</div>
          <div className={styles.walletAmount}>
            {
              // show currency and use long format (e.g. in ETC show all decimal places)
              formattedWalletAmount(activeWallet.amount, true, true)
            }
          </div>
=======
    const topBarTitle = walletRoutesMatch && activeWallet != null && formattedWalletAmount ? (
      <div className={styles.walletInfo}>
        <div className={styles.walletName}>{activeWallet.name}</div>
        <div className={styles.walletAmount}>
          {
            // show currency and use long format (e.g. in ETC show all decimal places)
            formattedWalletAmount(activeWallet.amount, true, true)
          } ADA
>>>>>>> caf32c48
        </div>
    ) : null;

    /* const sidebarToggleIcon = (
      <SvgInline
        svg={showSubMenus ? menuIconOpened : menuIconClosed}
        className={styles.sidebarIcon}
      />
    );*/

    return (
      <header className={topBarStyles}>
        {/* {walletRoutesMatch && (
           FIXME: We have a single wallet
            <button className={styles.leftIcon} onClick={onToggleSidebar}>
            {sidebarToggleIcon}
          </button>
        )}*/}
        <div className={styles.topBarTitle}>{topBarTitle}</div>
        {this.props.children}
      </header>
    );
  }
}<|MERGE_RESOLUTION|>--- conflicted
+++ resolved
@@ -38,7 +38,6 @@
       showWalletInfo ? styles.withWallet : styles.withoutWallet,
     ]);
 
-<<<<<<< HEAD
     const topBarTitle = (walletRoutesMatch || daedalusTransferRoutesMatch) &&
       activeWallet != null && formattedWalletAmount ? (
         <div className={styles.walletInfo}>
@@ -47,18 +46,8 @@
             {
               // show currency and use long format (e.g. in ETC show all decimal places)
               formattedWalletAmount(activeWallet.amount, true, true)
-            }
+            } ADA
           </div>
-=======
-    const topBarTitle = walletRoutesMatch && activeWallet != null && formattedWalletAmount ? (
-      <div className={styles.walletInfo}>
-        <div className={styles.walletName}>{activeWallet.name}</div>
-        <div className={styles.walletAmount}>
-          {
-            // show currency and use long format (e.g. in ETC show all decimal places)
-            formattedWalletAmount(activeWallet.amount, true, true)
-          } ADA
->>>>>>> caf32c48
         </div>
     ) : null;
 
