--- conflicted
+++ resolved
@@ -29,21 +29,15 @@
   @observable type: TransactionDirectionType;
   @observable amount: BigNumber; // fee included
   @observable fee: BigNumber;
-  @observable date: Date;
+  @observable date: Date; // TODO: remove?
   /** todo: remove and instead infer from Block member variable */
   @observable numberOfConfirmations: number = 0;
-<<<<<<< HEAD
-  @observable addresses: TrasactionAddresses = { from: [], to: [] };
-  @observable state: TransactionState;
-  @observable memo: ?string = '';
-=======
   @observable addresses: TransactionAddresses = { from: [], to: [] };
   @observable certificate: void | CertificatePart;
 
   // TODO: remove and make as a map
   @observable state: TxStatusCodesType;
   @observable errorMsg: null | string;
->>>>>>> 0e9a2f82
 
   constructor(data: {|
     txid: string,
@@ -53,18 +47,11 @@
     fee: BigNumber,
     date: Date,
     numberOfConfirmations: number,
-<<<<<<< HEAD
-    addresses: TrasactionAddresses,
-    state: TransactionState,
-    memo: ?string,
-  }) {
-=======
     addresses: TransactionAddresses,
     certificate: void | CertificatePart,
     state: TxStatusCodesType,
     errorMsg: null | string,
   |}) {
->>>>>>> 0e9a2f82
     Object.assign(this, data);
   }
 
