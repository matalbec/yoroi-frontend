--- conflicted
+++ resolved
@@ -117,17 +117,15 @@
       />
       <Route
         exact
-<<<<<<< HEAD
         path={ROUTES.OAUTH_FROM_EXTERNAL.DROPBOX}
         component={(props) => <OAuthDropboxPage {...props} stores={stores} actions={actions} />}
       />
-      <Redirect to={ROUTES.WALLETS.ADD} />
-=======
+      <Route
+        exact
         path={ROUTES.NOTICE_BOARD.ROOT}
         component={(props) => <NoticeBoardPage {...props} stores={stores} actions={actions} />}
       />
       <Redirect to={ROUTES.MY_WALLETS} />
->>>>>>> 0e9a2f82
     </Switch>
   </div>
 );
