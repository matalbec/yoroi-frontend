// @flow
import { observable, action } from 'mobx';
import AppStore from './toplevel/AppStore';
import ProfileStore from './toplevel/ProfileStore';
import WalletBackupStore from './toplevel/WalletBackupStore';
import TopbarStore from './toplevel/TopbarStore';
import UiDialogsStore from './toplevel/UiDialogsStore';
import UiNotificationsStore from './toplevel/UiNotificationsStore';
import NoticeBoardStore from './toplevel/NoticeBoardStore';
import LoadingStore from './toplevel/LoadingStore';
<<<<<<< HEAD
import MemosStore from './toplevel/MemosStore';
=======
import WalletStore from './toplevel/WalletStore';
>>>>>>> 0e9a2f82
import setupAdaStores from './ada/index';
import type { AdaStoresMap } from './ada/index';
import environment from '../environment';
import { RouterStore } from 'mobx-react-router';
import type { ActionsMap } from '../actions/index';
import type { Api } from '../api/index';

/** Map of var name to class. Allows dynamic lookup of class so we can init all stores one loop */
const storeClasses = {
  profile: ProfileStore,
  app: AppStore,
  topbar: TopbarStore,
  memos: MemosStore,
  walletBackup: WalletBackupStore,
  uiDialogs: UiDialogsStore,
  uiNotifications: UiNotificationsStore,
  noticeBoard: NoticeBoardStore,
  loading: LoadingStore,
  wallets: WalletStore,
};

export type StoresMap = {|
  profile: ProfileStore,
  app: AppStore,
  topbar: TopbarStore,
  memos: MemosStore,
  walletBackup: WalletBackupStore,
  uiDialogs: UiDialogsStore,
  uiNotifications: UiNotificationsStore,
  noticeBoard: NoticeBoardStore,
  loading: LoadingStore,
<<<<<<< HEAD
  substores: { ada: AdaStoresMap },
=======
  wallets: WalletStore,
  substores: {| ada: AdaStoresMap, |},
>>>>>>> 0e9a2f82
  router: RouterStore,
|};

/** Constant that represents the stores across the lifetime of the application */
const stores = observable({
  profile: null,
  theme: null,
  app: null,
  topbar: null,
  memos: null,
  walletBackup: null,
  uiDialogs: null,
  uiNotifications: null,
  noticeBoard: null,
  loading: null,
<<<<<<< HEAD
=======
  wallets: null,
>>>>>>> 0e9a2f82
  substores: {},
  router: null,
});

/** Set up and return the stores for this app -> also used to reset all stores to defaults */
export default action(
  (
    api: Api,
    actions: ActionsMap,
    router: RouterStore
  ): StoresMap => {
    /** Note: `stores` sets all values to null to start
     * However this is incompatible with the `StoresMap` types
     * We don't make `StoresMap` fields optional as it would bloat the code with nullchecks
     * We need to keep `stores` null to
     * - keep the global reference alive
     * - allow resetting the stores
     * - allow passing the incomplete `stores` type down to toplevel stores
     *
     * Therefore, we instead typecast to `any` so Flow doesn't complain about this hack */

    // Assign mobx-react-router only once
    if (stores.router == null) stores.router = router;
    // All other stores have our lifecycle
    const storeNames = Object.keys(storeClasses);
    storeNames.forEach(name => { if (stores[name]) stores[name].teardown(); });
    storeNames.forEach(name => {
      // Careful: we pass incomplete `store` down to child components
      // Any toplevel store that accesses `store` in its constructor may crash
      stores[name] = ((new storeClasses[name]((stores: any), api, actions)): any);
    });
    storeNames.forEach(name => { if (stores[name]) stores[name].initialize(); });

    /** Add currency specific stores
     * Note: we have to split up th setup and the initialization
     * Because to make sure all substores are non-null we have to create the object
     * But we only want to actually initialize it if it is the currency in use */
    stores.substores.ada = setupAdaStores(stores, api, actions);
    if (environment.API === 'ada') {
      Object
        .keys(stores.substores.ada)
        .map(key => stores.substores.ada[key])
        .forEach(store => store.initialize());
    }

    // Perform load after all setup is done to ensure migration can modify store state
    if (stores.loading) { // if condition to please flow (avoid thinking "loading" is null)
      stores.loading.load();
    }

    return (stores: any);
  }
);<|MERGE_RESOLUTION|>--- conflicted
+++ resolved
@@ -8,11 +8,8 @@
 import UiNotificationsStore from './toplevel/UiNotificationsStore';
 import NoticeBoardStore from './toplevel/NoticeBoardStore';
 import LoadingStore from './toplevel/LoadingStore';
-<<<<<<< HEAD
 import MemosStore from './toplevel/MemosStore';
-=======
 import WalletStore from './toplevel/WalletStore';
->>>>>>> 0e9a2f82
 import setupAdaStores from './ada/index';
 import type { AdaStoresMap } from './ada/index';
 import environment from '../environment';
@@ -44,12 +41,8 @@
   uiNotifications: UiNotificationsStore,
   noticeBoard: NoticeBoardStore,
   loading: LoadingStore,
-<<<<<<< HEAD
-  substores: { ada: AdaStoresMap },
-=======
   wallets: WalletStore,
   substores: {| ada: AdaStoresMap, |},
->>>>>>> 0e9a2f82
   router: RouterStore,
 |};
 
@@ -65,10 +58,7 @@
   uiNotifications: null,
   noticeBoard: null,
   loading: null,
-<<<<<<< HEAD
-=======
   wallets: null,
->>>>>>> 0e9a2f82
   substores: {},
   router: null,
 });
