--- conflicted
+++ resolved
@@ -53,26 +53,6 @@
       throw new Error(`${nameof(this._sendMoney)} public deriver missing signing functionality.`);
     }
     await this.sendMoneyRequest.execute({
-<<<<<<< HEAD
-      ...transactionDetails,
-      sendTx: this.stores.substores.ada.stateFetchStore.fetcher.sendTx,
-    })
-      .then((response) => {
-        const memo = this.stores.substores.ada.transactionBuilderStore.memo;
-        if (memo !== '' && memo !== undefined) {
-          this.actions.memos.saveTxMemo.trigger({
-            memo,
-            tx: response.txId,
-            lastUpdated: new Date()
-          });
-        }
-        return response;
-      })
-      .catch(error => {
-        Logger.error('AdaWalletsStore::_sendMoney error: ' + stringifyError(error));
-        throw new Error('An error has ocurred when saving the transaction memo.');
-      });
-=======
       broadcastRequest: {
         publicDeriver: withSigning,
         password: transactionDetails.password,
@@ -82,8 +62,25 @@
       refreshWallet: () => this.stores.wallets.refreshWalletFromRemote(
         transactionDetails.publicDeriver
       ),
-    }).promise;
->>>>>>> 0e9a2f82
+    })
+      .then((response) => {
+        const memo = this.stores.substores.ada.transactionBuilderStore.memo;
+        if (memo !== '' && memo !== undefined) {
+          this.actions.memos.saveTxMemo.trigger({
+            publicDeriver: transactionDetails.publicDeriver,
+            memo: {
+              Content: memo,
+              TransactionHash: response.txId,
+              LastUpdated: new Date(),
+            },
+          });
+        }
+        return response;
+      })
+      .catch(error => {
+        Logger.error('AdaWalletsStore::_sendMoney error: ' + stringifyError(error));
+        throw new Error('An error has ocurred when saving the transaction memo.');
+      });
 
     this.actions.dialogs.closeActiveDialog.trigger();
     this.sendMoneyRequest.reset();
