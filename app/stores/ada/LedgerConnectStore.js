// @flow
// Handles Connect to Ledger Hardware Wallet dialog

import { observable, action } from 'mobx';

import type { ExtendedPublicKeyResp } from 'yoroi-extension-ledger-connect-handler';
import LedgerConnect, {
  makeCardanoAccountBIP44Path,
} from 'yoroi-extension-ledger-connect-handler';

import Config from '../../config';
import environment from '../../environment';

import Store from '../base/Store';
import LocalizedRequest from '../lib/LocalizedRequest';

import type {
  CreateHardwareWalletRequest,
  CreateHardwareWalletFunc,
} from '../../api/ada';
import { PublicDeriver } from '../../api/ada/lib/storage/models/PublicDeriver';

import {
  convertToLocalizableError
} from '../../domain/LedgerLocalizedError';

// This is actually just an interface
import {
  HWConnectStoreTypes,
  ProgressStep,
  ProgressInfo,
  HWDeviceInfo
} from '../../types/HWConnectStoreTypes';
import { StepState } from '../../components/widgets/ProgressSteps';

import {
  prepareLedgerConnect,
} from '../../utils/hwConnectHandler';

import globalMessages from '../../i18n/global-messages';
import LocalizableError, { UnexpectedError } from '../../i18n/LocalizableError';
import { CheckAdressesInUseApiError } from '../../api/ada/errors';

import {
  Logger,
  stringifyData,
  stringifyError
} from '../../utils/logging';

export default class LedgerConnectStore
  extends Store
  implements HWConnectStoreTypes<ExtendedPublicKeyResp> {

  // =================== VIEW RELATED =================== //
  @observable progressInfo: ProgressInfo;
  error: ?LocalizableError;
  hwDeviceInfo: ?HWDeviceInfo;
  ledgerConnect: ?LedgerConnect;

  get defaultWalletName(): string {
    // Ledger doesn’t provide any device name so using hard-coded name
    return Config.wallets.hardwareWallet.ledgerNano.DEFAULT_WALLET_NAME;
  }

  get isActionProcessing(): boolean {
    return this.progressInfo.stepState === StepState.PROCESS;
  }
  // =================== VIEW RELATED =================== //

  // =================== API RELATED =================== //
  createHWRequest: LocalizedRequest<CreateHardwareWalletFunc>
    = new LocalizedRequest<CreateHardwareWalletFunc>(this.api.ada.createHardwareWallet);

  /** While ledger wallet creation is taking place, we need to block users from starting a
    * ledger wallet creation on a seperate wallet and explain to them why the action is blocked */
  @observable isCreateHWActive: boolean = false;
  // =================== API RELATED =================== //

  setup() {
    this._reset();
    const ledgerConnectAction = this.actions.ada.ledgerConnect;
    ledgerConnectAction.init.listen(this._init);
    ledgerConnectAction.cancel.listen(this._cancel);
    ledgerConnectAction.submitCheck.listen(this._submitCheck);
    ledgerConnectAction.goBackToCheck.listen(this._goBackToCheck);
    ledgerConnectAction.submitConnect.listen(this._submitConnect);
    ledgerConnectAction.submitSave.listen(this._submitSave);
  }

  /** setup() is called when stores are being created
    * _init() is called when connect dailog is about to show */
  _init = (): void => {
    Logger.debug('LedgerConnectStore::_init called');
  }

  @action _cancel = (): void => {
    this.teardown();
    this.ledgerConnect && this.ledgerConnect.dispose();
    this.ledgerConnect = undefined;
  };

  teardown(): void {
    this._reset();
    super.teardown();
  }

  @action _reset = (): void => {
    this.progressInfo = {
      currentStep: ProgressStep.CHECK,
      stepState: StepState.LOAD,
    };

    this.error = undefined;
    this.hwDeviceInfo = undefined;
  };

  // =================== CHECK =================== //
  /** CHECK dialog submit(Next button) */
  @action _submitCheck = (): void => {
    this.error = undefined;
    this.progressInfo.currentStep = ProgressStep.CONNECT;
    this.progressInfo.stepState = StepState.LOAD;
  };
  // =================== CHECK =================== //

  // =================== CONNECT =================== //
  /** CONNECT dialog goBack button */
  @action _goBackToCheck = (): void => {
    this.error = undefined;
    this.progressInfo.currentStep = ProgressStep.CHECK;
    this.progressInfo.stepState = StepState.LOAD;
  };

  /** CONNECT dialog submit (Connect button) */
  @action _submitConnect = async (): Promise<void> => {
    this.error = undefined;
    this.progressInfo.currentStep = ProgressStep.CONNECT;
    this.progressInfo.stepState = StepState.PROCESS;
    await this._checkAndStoreHWDeviceInfo();
  };

  _checkAndStoreHWDeviceInfo = async (): Promise<void> => {
    try {
<<<<<<< HEAD
      if (this.ledgerBridge) {
        // Since this.ledgerBridge is undefinable flow need to know that it's a LedgerBridge
        const ledgerBridge: LedgerBridge = this.ledgerBridge;
        await prepareLedgerBridger(ledgerBridge);

        const versionResp: GetVersionResponse = await ledgerBridge.getVersion();

        Logger.debug(stringifyData(versionResp));

        // TODO: only support Ledger wallet on account 0
        const accountPath = makeCardanoAccountBIP44Path(0);
        // https://github.com/bitcoin/bips/blob/master/bip-0044.mediawiki#examples
        Logger.debug(stringifyData(accountPath));

        // get Cardano's first account's
        // i.e hdPath = [2147483692, 2147485463, 2147483648]
        const extendedPublicKeyResp: GetExtendedPublicKeyResponse
          = await ledgerBridge.getExtendedPublicKey(accountPath);

        this.hwDeviceInfo = this._normalizeHWResponse({ versionResp, extendedPublicKeyResp });

        this._goToSaveLoad();
        Logger.info('Ledger device OK');
      } else {
        throw new Error(`LedgerBridge Error: LedgerBridge is undefined`);
=======
      this.ledgerConnect = new LedgerConnect({
        locale: this.stores.profile.currentLocale
      });
      await prepareLedgerConnect(this.ledgerConnect);

      // TODO: assume single account in Yoroi
      const accountPath = makeCardanoAccountBIP44Path(0);
      // https://github.com/bitcoin/bips/blob/master/bip-0044.mediawiki#examples
      Logger.debug(stringifyData(accountPath));

      // get Cardano's first account's
      // i.e hdPath = [2147483692, 2147485463, 2147483648]
      let extendedPublicKeyResp: ExtendedPublicKeyResp;
      if (this.ledgerConnect) {
        extendedPublicKeyResp = await this.ledgerConnect.getExtendedPublicKey(accountPath);

        this.hwDeviceInfo = this._normalizeHWResponse({
          ePublicKey: extendedPublicKeyResp.ePublicKey,
          deviceVersion: extendedPublicKeyResp.deviceVersion
        });
>>>>>>> d6b5887e
      }

      this._goToSaveLoad();
      Logger.info('Ledger device OK');
    } catch (error) {
      this._handleConnectError(error);
    } finally {
      this.ledgerConnect && this.ledgerConnect.dispose();
      this.ledgerConnect = undefined;
    }
  };

  _normalizeHWResponse = (
    resp: ExtendedPublicKeyResp,
  ): HWDeviceInfo => {
    this._validateHWResponse(resp);

    const { ePublicKey, deviceVersion } = resp;

    return {
      publicMasterKey: ePublicKey.publicKeyHex + ePublicKey.chainCodeHex,
      hwFeatures: {
<<<<<<< HEAD
        Vendor: Config.wallets.hardwareWallet.ledgerNanoS.VENDOR,
        Model: Config.wallets.hardwareWallet.ledgerNanoS.MODEL,
        Label: '',
        DeviceId: '',
        Language: '',
        MajorVersion: parseInt(versionResp.major, 10),
        MinorVersion: parseInt(versionResp.minor, 10),
        PatchVersion: parseInt(versionResp.patch, 10),
=======
        vendor: Config.wallets.hardwareWallet.ledgerNano.VENDOR,
        model: '', // Ledger does not provide device model info up till now
        label: '',
        deviceId: '',
        language: '',
        majorVersion: parseInt(deviceVersion.major, 10),
        minorVersion: parseInt(deviceVersion.minor, 10),
        patchVersion: parseInt(deviceVersion.patch, 10),
>>>>>>> d6b5887e
      }
    };
  }

  _validateHWResponse = (
    resp: ExtendedPublicKeyResp,
  ): boolean => {
    const { ePublicKey, deviceVersion } = resp;

    if (deviceVersion == null) {
      throw new Error('Ledger device version response is undefined');
    }

    if (ePublicKey == null) {
      throw new Error('Ledger device extended public key response is undefined');
    }

    return true;
  };

  _handleConnectError = (error: Error): void => {
    this.hwDeviceInfo = undefined;
    this.error = convertToLocalizableError(error);

    this._goToConnectError();
  };

  @action _goToConnectError = (): void => {
    this.progressInfo.currentStep = ProgressStep.CONNECT;
    this.progressInfo.stepState = StepState.ERROR;
  };
  // =================== CONNECT =================== //

  // =================== SAVE =================== //
  @action _goToSaveLoad = (): void => {
    this.error = null;
    this.progressInfo.currentStep = ProgressStep.SAVE;
    this.progressInfo.stepState = StepState.LOAD;
  };

  /** SAVE dialog submit (Save button) */
  @action _submitSave = async (request: {
    walletName: string,
    derivationIndex: number,
  }): Promise<void> => {
    this.error = null;
    this.progressInfo.currentStep = ProgressStep.SAVE;
    this.progressInfo.stepState = StepState.PROCESS;
    await this._saveHW(
      request.walletName,
      request.derivationIndex,
    );
  };

  /** creates new wallet and loads it */
  _saveHW = async (
    walletName: string,
    derivationIndex: number,
  ): Promise<void>  => {
    try {
      Logger.debug('LedgerConnectStore::_saveHW:: called');
      this._setIsCreateHWActive(true);
      this.createHWRequest.reset();

      const reqParams = this._prepareCreateHWReqParams(
        walletName,
        derivationIndex,
      );
      this.createHWRequest.execute(reqParams);
      if (!this.createHWRequest.promise) throw new Error('should never happen');
      const newWallet = await this.createHWRequest.promise;

      await this._onSaveSucess(newWallet.publicDeriver);
    } catch (error) {
      Logger.error(`LedgerConnectStore::_saveHW::error ${stringifyError(error)}`);

      if (error instanceof CheckAdressesInUseApiError) {
        // redirecting CheckAdressesInUseApiError -> hwConnectDialogSaveError101
        // because for user hwConnectDialogSaveError101 is more meaningful in this context
        this.error = new LocalizableError(globalMessages.hwConnectDialogSaveError101);
      } else if (error instanceof LocalizableError) {
        this.error = error;
      } else {
        // some unknow error
        this.error = new UnexpectedError();
      }
      this._goToSaveError();
    } finally {
      this.createHWRequest.reset();
      this._setIsCreateHWActive(false);
    }
  };

  _prepareCreateHWReqParams = (
    walletName: string,
    derivationIndex: number,
  ): CreateHardwareWalletRequest => {
    if (this.hwDeviceInfo == null
      || this.hwDeviceInfo.publicMasterKey == null
      || this.hwDeviceInfo.hwFeatures == null) {
      throw new Error('Ledger device hardware info not valid');
    }

    const persistentDb = this.stores.loading.loadPersitentDbRequest.result;
    if (persistentDb == null) {
      throw new Error('_prepareCreateHWReqParams db not loaded. Should never happen');
    }

    const stateFetcher = this.stores.substores[environment.API].stateFetchStore.fetcher;
    return {
      db: persistentDb,
      derivationIndex,
      walletName,
      publicKey: this.hwDeviceInfo.publicMasterKey,
      hwFeatures: this.hwDeviceInfo.hwFeatures,
      checkAddressesInUse: stateFetcher.checkAddressesInUse,
    };
  };

  async _onSaveSucess(publicDeriver: PublicDeriver): Promise<void> {
    // close the active dialog
    Logger.debug('LedgerConnectStore::_onSaveSucess success, closing dialog');
    this.actions.dialogs.closeActiveDialog.trigger();

    const { wallets } = this.stores.substores[environment.API];
    await wallets.addHwWallet(publicDeriver);

    // show success notification
    wallets.showLedgerNanoWalletIntegratedNotification();

    this.teardown();
    Logger.info('SUCCESS: Ledger Connected Wallet created and loaded');
  }

  @action _goToSaveError = (): void => {
    this.progressInfo.currentStep = ProgressStep.SAVE;
    this.progressInfo.stepState = StepState.ERROR;
  };
  // =================== SAVE =================== //

  // =================== API =================== //
  @action _setIsCreateHWActive = (active: boolean): void => {
    this.isCreateHWActive = active;
  };

  // =================== API =================== //
}<|MERGE_RESOLUTION|>--- conflicted
+++ resolved
@@ -141,39 +141,12 @@
 
   _checkAndStoreHWDeviceInfo = async (): Promise<void> => {
     try {
-<<<<<<< HEAD
-      if (this.ledgerBridge) {
-        // Since this.ledgerBridge is undefinable flow need to know that it's a LedgerBridge
-        const ledgerBridge: LedgerBridge = this.ledgerBridge;
-        await prepareLedgerBridger(ledgerBridge);
-
-        const versionResp: GetVersionResponse = await ledgerBridge.getVersion();
-
-        Logger.debug(stringifyData(versionResp));
-
-        // TODO: only support Ledger wallet on account 0
-        const accountPath = makeCardanoAccountBIP44Path(0);
-        // https://github.com/bitcoin/bips/blob/master/bip-0044.mediawiki#examples
-        Logger.debug(stringifyData(accountPath));
-
-        // get Cardano's first account's
-        // i.e hdPath = [2147483692, 2147485463, 2147483648]
-        const extendedPublicKeyResp: GetExtendedPublicKeyResponse
-          = await ledgerBridge.getExtendedPublicKey(accountPath);
-
-        this.hwDeviceInfo = this._normalizeHWResponse({ versionResp, extendedPublicKeyResp });
-
-        this._goToSaveLoad();
-        Logger.info('Ledger device OK');
-      } else {
-        throw new Error(`LedgerBridge Error: LedgerBridge is undefined`);
-=======
       this.ledgerConnect = new LedgerConnect({
         locale: this.stores.profile.currentLocale
       });
       await prepareLedgerConnect(this.ledgerConnect);
 
-      // TODO: assume single account in Yoroi
+      // TODO: only support Ledger wallet on account 0
       const accountPath = makeCardanoAccountBIP44Path(0);
       // https://github.com/bitcoin/bips/blob/master/bip-0044.mediawiki#examples
       Logger.debug(stringifyData(accountPath));
@@ -188,7 +161,6 @@
           ePublicKey: extendedPublicKeyResp.ePublicKey,
           deviceVersion: extendedPublicKeyResp.deviceVersion
         });
->>>>>>> d6b5887e
       }
 
       this._goToSaveLoad();
@@ -211,25 +183,14 @@
     return {
       publicMasterKey: ePublicKey.publicKeyHex + ePublicKey.chainCodeHex,
       hwFeatures: {
-<<<<<<< HEAD
-        Vendor: Config.wallets.hardwareWallet.ledgerNanoS.VENDOR,
-        Model: Config.wallets.hardwareWallet.ledgerNanoS.MODEL,
+        Vendor: Config.wallets.hardwareWallet.ledgerNano.VENDOR,
+        Model: '', // Ledger does not provide device model info up till now
         Label: '',
         DeviceId: '',
         Language: '',
-        MajorVersion: parseInt(versionResp.major, 10),
-        MinorVersion: parseInt(versionResp.minor, 10),
-        PatchVersion: parseInt(versionResp.patch, 10),
-=======
-        vendor: Config.wallets.hardwareWallet.ledgerNano.VENDOR,
-        model: '', // Ledger does not provide device model info up till now
-        label: '',
-        deviceId: '',
-        language: '',
-        majorVersion: parseInt(deviceVersion.major, 10),
-        minorVersion: parseInt(deviceVersion.minor, 10),
-        patchVersion: parseInt(deviceVersion.patch, 10),
->>>>>>> d6b5887e
+        MajorVersion: parseInt(deviceVersion.major, 10),
+        MinorVersion: parseInt(deviceVersion.minor, 10),
+        PatchVersion: parseInt(deviceVersion.patch, 10),
       }
     };
   }
