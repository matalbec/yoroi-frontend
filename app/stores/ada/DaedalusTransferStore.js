// @flow
import { observable, action, runInAction } from 'mobx';
import { defineMessages } from 'react-intl';
import {
  Logger,
  stringifyError
} from '../../utils/logging';
import Store from '../base/Store';
import Request from '../lib/LocalizedRequest';
import type { ConfigType } from '../../../config/config-types';
import {
  sendTx
} from '../../api/ada/lib/yoroi-backend-api';
import LocalizableError, {
  localizedError
} from '../../i18n/LocalizableError';
import type {
  TransferStatus,
<<<<<<< HEAD
  TransferTx,
  TxValidation
} from '../../types/daedalusTransferTypes';
=======
  TransferTx
} from '../../types/TransferTypes';
>>>>>>> 4f386032
import {
  getAddressesWithFunds,
  generateTransferTx
} from '../../api/ada/daedalusTransfer';
import environment from '../../environment';

declare var CONFIG: ConfigType;
const websocketUrl = CONFIG.network.websocketUrl;
const MSG_TYPE_RESTORE = 'RESTORE';
const WS_CODE_NORMAL_CLOSURE = 1000;

export default class DaedalusTransferStore extends Store {

  @observable status: TransferStatus = 'uninitialized';
  @observable disableTransferFunds: boolean = true;
  @observable error: ?LocalizableError = null;
  @observable transferTx: ?TransferTx = null;
  @observable transferFundsRequest: Request<Array<void>> = new Request(this._transferFundsRequest);
  @observable ws: any = null;

  setup(): void {
    this.registerReactions([
      this._enableDisableTransferFunds
    ]);
    const actions = this.actions.ada.daedalusTransfer;
    actions.startTransferFunds.listen(this._startTransferFunds);
    actions.setupTransferFunds.listen(this._setupTransferFunds);
    actions.backToUninitialized.listen(this._backToUninitialized);
    actions.transferFunds.listen(this._transferFunds);
    actions.cancelTransferFunds.listen(this._reset);
  }

  teardown(): void {
    super.teardown();
    this._reset();
  }

  _startTransferFunds = (): void => {
    this._updateStatus('gettingMnemonics');
  }

  /** @Attention:
      You should check wallets state outside of the runInAction,
      because this method run as a reaction.
  */
  _enableDisableTransferFunds = (): void => {
    const { wallets } = this.stores.substores[environment.API];
    // User must first make a Yoroi wallet before being able to transfer a Daedalus wallet
    if (wallets.hasActiveWallet) {
      runInAction(() => {
        this.disableTransferFunds = false;
      });
    } else {
      runInAction(() => {
        this.disableTransferFunds = true;
      });
    }
  }

  /** Call the backend service to fetch all the UTXO then find which belong to the Daedalus wallet.
   * Finally, generate the tx to transfer the wallet to Yoroi
   */
  _setupTransferFunds = (payload: { recoveryPhrase: string }): void => {
    const { recoveryPhrase: secretWords } = payload;
    this._updateStatus('restoringAddresses');
    this.ws = new WebSocket(websocketUrl);
    this.ws.addEventListener('open', () => {
      Logger.info('[ws::connected]');
      this.ws.send(JSON.stringify({
        msg: MSG_TYPE_RESTORE,
      }));
    });
    /*  TODO: Remove 'any' from event
        There is an open issue with this https://github.com/facebook/flow/issues/3116
    */
    this.ws.addEventListener('message', async (event: any) => {
      try {
        // Note: we only expect a single message from our WS so we can close it right away.
        // Not closing it right away will cause a WS timeout as we don't keep the connection alive.
        this.ws.close(WS_CODE_NORMAL_CLOSURE);

        const data = JSON.parse(event.data);
        Logger.info(`[ws::message] on: ${data.msg}`);
        if (data.msg === MSG_TYPE_RESTORE) {
          this._updateStatus('checkingAddresses');
          const addressesWithFunds = getAddressesWithFunds({
            secretWords,
            fullUtxo: data.addresses
          });
          this._updateStatus('generatingTx');
          const transferTx = await generateTransferTx({
            secretWords,
            addressesWithFunds
          });
          runInAction(() => {
            this.transferTx = transferTx;
          });
          this._updateStatus('readyToTransfer');
        }
      } catch (error) {
        Logger.error(`DaedalusTransferStore::setupTransferFunds ${stringifyError(error)}`);
        runInAction(() => {
          this.status = 'error';
          this.error = localizedError(error);
        });
      }
    });

    this.ws.addEventListener('close', (event: any) => {
      if (event.code !== WS_CODE_NORMAL_CLOSURE) {
        // if connection was not closed normally, we log this as an error. Otherwise it's an info
        Logger.error(
          `[ws::close] CODE: ${event.code} - REASON: ${event.reason} - was clean? ${event.wasClean}`
        );

        runInAction(() => {
          this.status = 'error';
          this.error = new WebSocketRestoreError();
        });
      } else {
        Logger.info(
          `[ws::close] CODE: ${event.code} - REASON: ${event.reason} - was clean? ${event.wasClean}`
        );
      }
    });
  }

  _backToUninitialized = (): void => {
    this._updateStatus('uninitialized');
  }

  /** Updates the status that we show to the user as transfer progresses */
  @action.bound
  _updateStatus(s: TransferStatus): void {
    this.status = s;
  }

  /** Send a transaction to the backend-service to be broadcast into the network */
  _transferFundsRequest = async (payload: {
    cborEncodedTx: Array<number>,
    txValidation: TxValidation
  }): Promise<Array<void>> => {
    const { cborEncodedTx, txValidation } = payload;
    const signedTx = Buffer.from(cborEncodedTx).toString('base64');
    return sendTx({ signedTx, txValidation });
  }

  /** Broadcast the transfer transaction if one exists and proceed to continuation */
  _transferFunds = async (payload: {
    next: Function
  }): Promise<void> => {
    try {
      const { next } = payload;
      if (!this.transferTx) {
        throw new NoTransferTxError();
      }
      await this.transferFundsRequest.execute({
        cborEncodedTx: this.transferTx.cborEncodedTx,
        txValidation: this.transferTx.txValidation
      });
      // TBD: why do we need a continuation instead of just pustting the code here directly?
      next();
      this._reset();
    } catch (error) {
      Logger.error(`DaedalusTransferStore::transferFunds ${stringifyError(error)}`);
      runInAction(() => {
        this.error = new TransferFundsError();
      });
    }
  }

  @action.bound
  _reset(): void {
    this.status = 'uninitialized';
    this.error = null;
    this.transferTx = null;
    this.transferFundsRequest.reset();
    if (this.ws) {
      this.ws.close(WS_CODE_NORMAL_CLOSURE);
      this.ws = null;
    }
  }
}

const messages = defineMessages({
  transferFundsError: {
    id: 'daedalusTransfer.error.transferFundsError',
    defaultMessage: '!!!Unable to transfer funds.',
    description: '"Unable to transfer funds." error message',
  },
  noTransferTxError: {
    id: 'daedalusTransfer.error.noTransferTxError',
    defaultMessage: '!!!There is no transfer transaction to send.',
    description: '"There is no transfer transaction to send." error message'
  },
  webSocketRestoreError: {
    id: 'daedalusTransfer.error.webSocketRestoreError',
    defaultMessage: '!!!Error while restoring blockchain addresses',
    description: 'Any reason why the websocket transferring could failed'
  }
});

export class TransferFundsError extends LocalizableError {
  constructor() {
    super({
      id: messages.transferFundsError.id,
      defaultMessage: messages.transferFundsError.defaultMessage,
      description: messages.transferFundsError.description,
    });
  }
}

export class NoTransferTxError extends LocalizableError {
  constructor() {
    super({
      id: messages.noTransferTxError.id,
      defaultMessage: messages.noTransferTxError.defaultMessage,
      description: messages.noTransferTxError.description,
    });
  }
}

export class WebSocketRestoreError extends LocalizableError {
  constructor() {
    super({
      id: messages.webSocketRestoreError.id,
      defaultMessage: messages.webSocketRestoreError.defaultMessage,
      description: messages.webSocketRestoreError.description,
    });
  }
}<|MERGE_RESOLUTION|>--- conflicted
+++ resolved
@@ -16,14 +16,9 @@
 } from '../../i18n/LocalizableError';
 import type {
   TransferStatus,
-<<<<<<< HEAD
   TransferTx,
   TxValidation
-} from '../../types/daedalusTransferTypes';
-=======
-  TransferTx
 } from '../../types/TransferTypes';
->>>>>>> 4f386032
 import {
   getAddressesWithFunds,
   generateTransferTx
