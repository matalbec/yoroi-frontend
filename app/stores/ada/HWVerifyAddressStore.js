--- conflicted
+++ resolved
@@ -30,7 +30,7 @@
 } from '../../domain/TrezorLocalizedError';
 import {
   isTrezorTWallet,
-  isLedgerNanoSWallet,
+  isLedgerNanoWallet,
 } from '../../api/ada/lib/storage/models/ConceptualWallet/index';
 import {
   PublicDeriver,
@@ -68,15 +68,9 @@
     this._setError(null);
     this._setActionProcessing(true);
 
-<<<<<<< HEAD
-    if (isLedgerNanoSWallet(conceptualWallet)) {
-      await this.ledgerVerifyAddress(path);
+    if (isLedgerNanoWallet(conceptualWallet)) {
+      await this.ledgerVerifyAddress(path, address);
     } else if (isTrezorTWallet(conceptualWallet)) {
-=======
-    if (params.wallet.isLedgerNanoWallet) {
-      await this.ledgerVerifyAddress(path, address);
-    } else if (params.wallet.isTrezorTWallet) {
->>>>>>> d6b5887e
       await this.trezorVerifyAddress(path, address);
     } else {
       throw new Error('AddressStore::_verifyAddress called with unrecognized hardware wallet');
