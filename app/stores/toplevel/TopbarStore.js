// @flow
import { observable, computed, action } from 'mobx';
import Store from '../base/Store';
import environment from '../../environment';
import type { Category } from '../../config/topbarConfig';
import {
  WITH_LEDGER_NANO,
  WITH_TREZOR_T,
  GO_BACK,
  WALLETS,
  CURRENCY_SPECIFIC_CATEGORIES,
  SETTINGS
} from '../../config/topbarConfig';
import {
  isTrezorTWallet,
  isLedgerNanoSWallet,
} from '../../api/ada/lib/storage/models/ConceptualWallet/index';

export default class TopbarStore extends Store {

  @observable activeTopbarCategory: string = WALLETS.route;

  setup() {
    this.isActiveCategory = this.isActiveCategory.bind(this);
    this.actions.topbar.activateTopbarCategory.listen(this._onActivateTopbarCategory);
    this.registerReactions([
      this._syncTopbarRouteWithRouter,
    ]);
  }

  @computed get categories(): Array<Category> {
    const { wallets } = this.stores.substores[environment.API];

    let isTrezorT = false;
    let isNanoS = false;
    const selected = wallets.selected;
    if (selected != null) {
      const conceptualWallet = selected.self.getConceptualWallet();
      isTrezorT = isTrezorTWallet(conceptualWallet);
      isNanoS = isLedgerNanoSWallet(conceptualWallet);
    }

    return [
<<<<<<< HEAD
      (wallets && !wallets.hasAnyPublicDeriver) ? GO_BACK : WALLETS,
      ...(isTrezorT ? [WITH_TREZOR_T] : []),
      ...(isNanoS ? [WITH_LEDGER_NANO_S] : []),
=======
      (wallets && !wallets.hasAnyLoaded) ? GO_BACK : WALLETS,
      ...(
        wallets && wallets.first &&
        wallets.first.isTrezorTWallet) ? [WITH_TREZOR_T] : [],
      ...(
        wallets && wallets.first &&
        wallets.first.isLedgerNanoWallet) ? [WITH_LEDGER_NANO] : [],
>>>>>>> d6b5887e
      SETTINGS,
      ...CURRENCY_SPECIFIC_CATEGORIES[environment.API],
    ];
  }

  // @computed decorator for methods with parameters are not supported in this
  // version of mobx. Instead, making a regular function that calls `computed`
  isActiveCategory = category => computed(
    () => this.activeTopbarCategory && this.activeTopbarCategory === category.route
  ).get();

  @action _onActivateTopbarCategory = (
    params: { category: string, }
  ): void => {
    const { category } = params;
    if (category !== this.activeTopbarCategory) {
      this.actions.router.goToRoute.trigger({ route: category });
    }
  };

  @action _setActivateTopbarCategory = (
    category: string
  ): void => {
    this.activeTopbarCategory = category;
  };

  _syncTopbarRouteWithRouter = (): void => {
    const route = this.stores.app.currentRoute;
    this.categories.forEach((category) => {
      // If the current route starts with the route of the category
      // E.g. category could be settings, and route could be settings/general
      if (route.indexOf(category.route) === 0) this._setActivateTopbarCategory(category.route);
    });
  };
}<|MERGE_RESOLUTION|>--- conflicted
+++ resolved
@@ -13,7 +13,7 @@
 } from '../../config/topbarConfig';
 import {
   isTrezorTWallet,
-  isLedgerNanoSWallet,
+  isLedgerNanoWallet,
 } from '../../api/ada/lib/storage/models/ConceptualWallet/index';
 
 export default class TopbarStore extends Store {
@@ -32,28 +32,18 @@
     const { wallets } = this.stores.substores[environment.API];
 
     let isTrezorT = false;
-    let isNanoS = false;
+    let isNano = false;
     const selected = wallets.selected;
     if (selected != null) {
       const conceptualWallet = selected.self.getConceptualWallet();
       isTrezorT = isTrezorTWallet(conceptualWallet);
-      isNanoS = isLedgerNanoSWallet(conceptualWallet);
+      isNano = isLedgerNanoWallet(conceptualWallet);
     }
 
     return [
-<<<<<<< HEAD
       (wallets && !wallets.hasAnyPublicDeriver) ? GO_BACK : WALLETS,
       ...(isTrezorT ? [WITH_TREZOR_T] : []),
-      ...(isNanoS ? [WITH_LEDGER_NANO_S] : []),
-=======
-      (wallets && !wallets.hasAnyLoaded) ? GO_BACK : WALLETS,
-      ...(
-        wallets && wallets.first &&
-        wallets.first.isTrezorTWallet) ? [WITH_TREZOR_T] : [],
-      ...(
-        wallets && wallets.first &&
-        wallets.first.isLedgerNanoWallet) ? [WITH_LEDGER_NANO] : [],
->>>>>>> d6b5887e
+      ...(isNano ? [WITH_LEDGER_NANO] : []),
       SETTINGS,
       ...CURRENCY_SPECIFIC_CATEGORIES[environment.API],
     ];
