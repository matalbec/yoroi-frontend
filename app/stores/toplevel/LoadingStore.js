--- conflicted
+++ resolved
@@ -118,23 +118,4 @@
     });
     this.actions.router.goToRoute.trigger({ route: ROUTES.ROOT });
   }
-<<<<<<< HEAD
-
-  _migrateImported = (): void => {
-    this.migrationRequest.execute({
-      api: this.api,
-      currVersion: environment.version
-    }).promise;
-  };
-=======
-}
-
-export class UnableToLoadError extends LocalizableError {
-  constructor() {
-    super({
-      id: messages.unableToLoad.id,
-      defaultMessage: messages.unableToLoad.defaultMessage || '',
-    });
-  }
->>>>>>> 52cbaf2f
 }