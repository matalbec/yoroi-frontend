// @flow
import type { lf$Database, } from 'lovefield';
import { schema, } from 'lovefield';
import { action, observable, computed, when, runInAction } from 'mobx';
import pathToRegexp from 'path-to-regexp';
import Store from '../base/Store';
import environment from '../../environment';
import { ROUTES } from '../../routes-config';
import { matchRoute } from '../../utils/routing';
import { getURIParameters } from '../../utils/URIHandling';
import type { UriParams } from '../../utils/URIHandling';
import LocalizableError from '../../i18n/LocalizableError';
import { UnableToLoadError, StorageLoadError } from '../../i18n/errors';
import Request from '../lib/LocalizedRequest';
import type { MigrationRequest } from '../../api';
import { migrate } from '../../api';
import { Logger, stringifyError } from '../../utils/logging';
import { closeOtherInstances } from '../../utils/tabManager';
import { loadLovefieldDB, } from '../../api/ada/lib/storage/database/index';
import { tryAddressToKind } from '../../api/ada/lib/storage/bridge/utils';
import { CoreAddressTypes } from '../../api/ada/lib/storage/database/primitives/enums';

import { RustModule } from '../../api/ada/lib/cardanoCrypto/rustLoader';

/** Load dependencies before launching the app */
export default class LoadingStore extends Store {

  @observable error: ?LocalizableError = null;
  @observable _loading: boolean = true;

  /**
   * null if app not opened from URI Scheme OR URI scheme was invalid
   */
  @observable _uriParams: ?UriParams = null;
  @observable _shouldRedirect: boolean = false;
  @observable _redirectUri: string = '';

  _originRoute: {|
    // internal route
    route: string,
    // full URL
    location: string,
  |} = { route: '', location: '' };

  @observable loadRustRequest: Request<void => Promise<void>>
    = new Request<void => Promise<void>>(RustModule.load.bind(RustModule));

  @observable migrationRequest: Request<MigrationRequest => Promise<void>>
    = new Request<MigrationRequest => Promise<void>>(migrate);

  @observable loadPersitentDbRequest: Request<void => Promise<lf$Database>>
    = new Request<void => Promise<lf$Database>>(
      async () => await loadLovefieldDB(schema.DataStoreType.INDEXED_DB)
    );

<<<<<<< HEAD
  setup() {
    this.actions.loading.redirect.listen(this._redirect);
  }

  load() {
=======
  load(): void {
>>>>>>> 0e9a2f82
    when(this._isRefresh, this._redirectToLoading);
    Promise
      .all([
        this.loadRustRequest.execute().promise,
        this.loadPersitentDbRequest.execute().promise
      ])
      .then(async () => {
        await closeOtherInstances();
        const persistentDb = this.loadPersitentDbRequest.result;
        if (persistentDb == null) throw new Error(`${nameof(LoadingStore)}::${nameof(this.load)} load db was not loaded. Should never happen`);
        await this.migrationRequest.execute({
          api: this.api,
          persistentDb,
          currVersion: environment.version,
        }).promise;
        await this.validateUriPath();
        runInAction(() => {
          this.error = null;
          this._loading = false;
        });
        return undefined;
      }).catch((error) => {
        Logger.error(`${nameof(LoadingStore)}::${nameof(this.load)} Unable to load libraries ` + stringifyError(error));
        if (this.loadPersitentDbRequest.error != null) {
          runInAction(() => {
            this.error = new StorageLoadError();
          });
        } else {
          runInAction(() => {
            this.error = new UnableToLoadError();
          });
        }
      });
  }

  @computed get isLoading(): boolean {
    return !!this._loading;
  }

  @computed get fromUriScheme(): boolean {
    return matchRoute(ROUTES.SEND_FROM_URI.ROOT, this._originRoute.route) !== false;
  }

  @computed get uriParams(): ?UriParams {
    return this._uriParams;
  }

  @computed get shouldRedirect(): boolean {
    return this._shouldRedirect;
  }

  @computed get redirectUri() : string {
    return this._redirectUri;
  }

  @action
  validateUriPath: void => Promise<void> = async (): Promise<void> => {
    if (this.fromUriScheme) {
      const uriParams = await getURIParameters(
        decodeURIComponent(this._originRoute.location),
        address => {
          // TODO: validation should be done based on wallet type
          const addressKind = tryAddressToKind(address, 'bech32');
          const valid = environment.isShelley()
            ? addressKind != null && addressKind !== CoreAddressTypes.CARDANO_LEGACY
            : addressKind != null && addressKind === CoreAddressTypes.CARDANO_LEGACY;
          return Promise.resolve(valid);
        }
      );
      runInAction(() => {
        this._uriParams = uriParams;
      });
    }
  }

  /**
   * Need to clear any data inijected by the URI after we've applied it
   */
  @action
  resetUriParams: void => void = (): void => {
    this._uriParams = null;
    this._originRoute = { route: '', location: '' };
  }

<<<<<<< HEAD
  @action
  _redirect = (): void => {
    this._shouldRedirect = false;
    this.actions.router.goToRoute.trigger({
      route: this._redirectUri
    });
  }

  _redirectRegex = pathToRegexp(ROUTES.OAUTH_FROM_EXTERNAL.DROPBOX);

  _isRefresh = (): boolean => this.isLoading;

  _redirectToLoading = (): void => {
    if (this._redirectRegex.test(this.stores.app.currentRoute)) {
      this._shouldRedirect = true;
      this._redirectUri = this.stores.app.currentRoute;
    }
=======
  _isRefresh: void => boolean = () => this.isLoading;

  _redirectToLoading: void => void = () => {
>>>>>>> 0e9a2f82
    // before redirecting, save origin route in case we need to come back to
    // it later (this is the case when user comes from a URI link)
    runInAction(() => {
      this._originRoute = {
        route: this.stores.app.currentRoute,
        location: window.location.href,
      };
      // note: we don't validate the path since we need to wait for the WASM bindings to load first
    });
    this.actions.router.goToRoute.trigger({ route: ROUTES.ROOT });
  }
}<|MERGE_RESOLUTION|>--- conflicted
+++ resolved
@@ -2,7 +2,7 @@
 import type { lf$Database, } from 'lovefield';
 import { schema, } from 'lovefield';
 import { action, observable, computed, when, runInAction } from 'mobx';
-import pathToRegexp from 'path-to-regexp';
+import { pathToRegexp } from 'path-to-regexp';
 import Store from '../base/Store';
 import environment from '../../environment';
 import { ROUTES } from '../../routes-config';
@@ -53,15 +53,11 @@
       async () => await loadLovefieldDB(schema.DataStoreType.INDEXED_DB)
     );
 
-<<<<<<< HEAD
-  setup() {
+  setup(): void {
     this.actions.loading.redirect.listen(this._redirect);
   }
 
-  load() {
-=======
   load(): void {
->>>>>>> 0e9a2f82
     when(this._isRefresh, this._redirectToLoading);
     Promise
       .all([
@@ -146,29 +142,23 @@
     this._originRoute = { route: '', location: '' };
   }
 
-<<<<<<< HEAD
   @action
-  _redirect = (): void => {
+  _redirect: void => void = () => {
     this._shouldRedirect = false;
     this.actions.router.goToRoute.trigger({
       route: this._redirectUri
     });
   }
 
-  _redirectRegex = pathToRegexp(ROUTES.OAUTH_FROM_EXTERNAL.DROPBOX);
+  _redirectRegex: RegExp = pathToRegexp(ROUTES.OAUTH_FROM_EXTERNAL.DROPBOX);
 
-  _isRefresh = (): boolean => this.isLoading;
+  _isRefresh: void => boolean = () => this.isLoading;
 
-  _redirectToLoading = (): void => {
+  _redirectToLoading: void => void = () => {
     if (this._redirectRegex.test(this.stores.app.currentRoute)) {
       this._shouldRedirect = true;
       this._redirectUri = this.stores.app.currentRoute;
     }
-=======
-  _isRefresh: void => boolean = () => this.isLoading;
-
-  _redirectToLoading: void => void = () => {
->>>>>>> 0e9a2f82
     // before redirecting, save origin route in case we need to come back to
     // it later (this is the case when user comes from a URI link)
     runInAction(() => {
