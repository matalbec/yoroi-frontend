--- conflicted
+++ resolved
@@ -26,13 +26,9 @@
   @observable loadDbRequest: Request<void> = new Request(this.api.ada.loadDB);
 
   setup() {
-<<<<<<< HEAD
-    console.log('setup inited');
-=======
   }
 
   load() {
->>>>>>> 63913a5f
     when(this._isRefresh, this._redirectToLoading);
     Promise
       .all([this.loadRustRequest.execute().promise, this.loadDbRequest.execute().promise])
