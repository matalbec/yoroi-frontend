// @flow
import { ROUTES } from '../routes-config';
import type { MessageDescriptor } from 'react-intl';
import globalMessages from '../i18n/global-messages';
import walletsIcon from '../assets/images/yoroi-logo-shape-white.inline.svg';
import withLedgerNanoSIcon from '../assets/images/top-bar/with-ledger-nano-s-logo.inline.svg';
import withTrezorTIcon from '../assets/images/top-bar/with-trezor-t-logo-white.inline.svg';
import settingsIcon from '../assets/images/top-bar/setting-active.inline.svg';
import daedalusTransferIcon from '../assets/images/top-bar/daedalus-migration-active.inline.svg';
import goBackIcon from '../assets/images/top-bar/back-arrow-white.inline.svg';
import styles from '../components/topbar/TopBarCategory.scss';

export type Category = {
  name: string,
  className: string,
  route: string,
  icon: string,
  iconStyle?: string,
  inlineText?: MessageDescriptor,
}

export const WALLETS: Category = {
  name: 'WALLETS',
  className: 'wallets',
  route: ROUTES.WALLETS.ROOT,
  icon: walletsIcon,
  iconStyle: styles.walletsIcon,
};

export const WITH_TREZOR_T: Category = {
  name: 'WITH_TREZOR_T',
  className: 'with-trezor-t',
  route: ROUTES.WALLETS.ROOT,
  icon: withTrezorTIcon,
  iconStyle: styles.withTrezorTIcon,
};

export const WITH_LEDGER_NANO_S: Category = {
  name: 'WITH_LEDGER_NANO_S',
  className: 'with-ledger-nano-s',
  route: ROUTES.WALLETS.ROOT,
  icon: withLedgerNanoSIcon,
  iconStyle: styles.withLedgerNanoSIcon,
};

export const GO_BACK: Category = {
  name: 'GO_BACK',
  className: 'go-back',
  route: ROUTES.WALLETS.ADD,
  icon: goBackIcon,
  iconStyle: styles.goBackIcon,
  inlineText: globalMessages.goBack
};

export const CURRENCY_SPECIFIC_CATEGORIES = {
  ada: [
    {
      name: 'DAEDALUS_TRANSFER',
<<<<<<< HEAD
      route: ROUTES.TRANSFER.ROOT,
=======
      className: 'daedalus-transfer',
      route: ROUTES.DAEDALUS_TRANFER.ROOT,
>>>>>>> f35330bd
      icon: daedalusTransferIcon,
    }
  ]
};

export const SETTINGS: Category = {
  name: 'SETTINGS',
  className: 'settings',
  route: ROUTES.SETTINGS.ROOT,
  icon: settingsIcon,
};<|MERGE_RESOLUTION|>--- conflicted
+++ resolved
@@ -56,12 +56,8 @@
   ada: [
     {
       name: 'DAEDALUS_TRANSFER',
-<<<<<<< HEAD
+      className: 'daedalus-transfer',
       route: ROUTES.TRANSFER.ROOT,
-=======
-      className: 'daedalus-transfer',
-      route: ROUTES.DAEDALUS_TRANFER.ROOT,
->>>>>>> f35330bd
       icon: daedalusTransferIcon,
     }
   ]
