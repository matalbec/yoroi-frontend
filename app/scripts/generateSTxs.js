// @flow

import { mapToList } from '../api/ada/lib/utils';
import { getWalletSeed } from '../api/ada/adaWallet';
import { getCryptoWalletFromSeed } from '../api/ada/lib/cardanoCrypto/cryptoWallet';
import { newAdaAddress, getAdaAddressesMap, saveAdaAddress, removeAdaAddress } from '../api/ada/adaAddress';
import { getSingleCryptoAccount } from '../api/ada/adaAccount';
import { getAdaTransactionFromSenders, newAdaTransaction } from '../api/ada/adaTransactions/adaNewTransactions';

const CONFIRMATION_TIME = 40 * 1000; // 40 seconds
const AMOUNT_SENT = '180000';        // 0.18 ada. This amount should be bigger than
                                     //           the fee of the txs (In general ≃0.17)
const AMOUNT_TO_BE_SENT = '1';       // 0.000001 ada. Amount transfered on the generated stxs.

/**
 * Generates 'numberOfTxs' signed txs. The generated txs can be executed in any order,
 * given that the loaded wallet is not used after the stxs have been generated.
 *
 * @param {*} password of the loaded address
 * @param {*} numberOfTxs to be generated
 * @param {*} debugging, whether the function should be executed in debugging mode
 * @requires being called in a context where the Rust module has been loaded
 * @requires being called in a context where a wallet has been stored on local storage,
 *           with it having 'numberOfTxs * 0.36' ada.
 */
export async function generateSTxs(password: string,
                                   numberOfTxs: number,
                                   debugging: boolean = false) {
  const log = _logIfDebugging(debugging);
  const cryptoAccount = getSingleCryptoAccount();

  log('[generateSTxs] Starting generating stxs');

  const adaAddresses = [];
  for (let i = 0; i < numberOfTxs; i++) {
    const newAddress = await _generateNewAddress(cryptoAccount);
    adaAddresses.push(newAddress);
    log(`[generateSTxs] Generated the address ${newAddress.cadId}`);
  }
  log('[generateSTxs] Generated addresses');

  // Delete addresses so that their funds are not used for any of the txs sent
  _removeAdaAddresses(cryptoAccount, adaAddresses);

  for (let i = 0; i < numberOfTxs; i++) {
    const newWalletAddr = adaAddresses[i].cadId;
    await newAdaTransaction(newWalletAddr, AMOUNT_SENT, password);
    log(`[generateSTxs] Giving funds to ${newWalletAddr}`);

    // Wait fot the tx to be confirmed so that its inputs are not used by the next txs
    // FIXME: Improve querying the explorer or using the tx history
    await new Promise(resolve => setTimeout(resolve, CONFIRMATION_TIME));
    log('[generateSTxs] Tx that provided funds was confirmed');
  }

  _saveAdaAddresses(cryptoAccount, adaAddresses);

  log('[generateSTxs] Starting generating stxs');
  const newAddress = (await _generateNewAddress(cryptoAccount)).cadId;
  const seed = getWalletSeed();
  const cryptoWallet = getCryptoWalletFromSeed(seed, password);
  for (let i = 0; i < numberOfTxs; i++) {
    const sender = adaAddresses[i];
    const createSTxResult = await getAdaTransactionFromSenders(
      [sender],
      newAddress,
      AMOUNT_TO_BE_SENT,
      cryptoWallet
    );
    const cborEncodedStx = createSTxResult[0].cbor_encoded_tx;
    const bs64STx = Buffer.from(cborEncodedStx).toString('base64');

    if (!debugging) {
      console.log(`${bs64STx}`);
    }
    log(`[generateSTxs] Generated stx ${bs64STx} from ${sender.cadId} to ${newAddress}`);
  }

  log(`[generateSTxs] Generated ${numberOfTxs} stxs`);
}


function _logIfDebugging(debugging) {
  function printMsg(msg) {
    if (debugging) {
      console.log(msg);
    }
  }
  return printMsg;
}

function _generateNewAddress(cryptoAccount) {
  const addresses = mapToList(getAdaAddressesMap());
  return newAdaAddress(cryptoAccount, addresses, 'External');
}

<<<<<<< HEAD
function _removeAdaAddresses(cryptoAccount, adaAddresses) {
  adaAddresses.forEach((adaAddress) => removeAdaAddress(adaAddress));
=======
async function _removeAdaAddresses(cryptoAccount, addresses) {
  for (const addr of addresses) {
    await removeAdaAddress(addr);
  }
>>>>>>> 97feb107
}

// The same index from the AdaAddresses is used when saving them
function _saveAdaAddresses(cryptoAccount, adaAddresses) {
  adaAddresses.forEach((adaAddress) => saveAdaAddress(adaAddress, 'External'));
}<|MERGE_RESOLUTION|>--- conflicted
+++ resolved
@@ -94,15 +94,10 @@
   return newAdaAddress(cryptoAccount, addresses, 'External');
 }
 
-<<<<<<< HEAD
-function _removeAdaAddresses(cryptoAccount, adaAddresses) {
-  adaAddresses.forEach((adaAddress) => removeAdaAddress(adaAddress));
-=======
 async function _removeAdaAddresses(cryptoAccount, addresses) {
   for (const addr of addresses) {
     await removeAdaAddress(addr);
   }
->>>>>>> 97feb107
 }
 
 // The same index from the AdaAddresses is used when saving them
