// @flow

import environment from '../../environment';

import {
  getLocalItem,
  setLocalItem,
  removeLocalItem
} from './primitives';

const networkForLocalStorage = String(environment.NETWORK);
const storageKeys = {
  USER_LOCALE: networkForLocalStorage + '-USER-LOCALE',
  TERMS_OF_USE_ACCEPTANCE: networkForLocalStorage + '-TERMS-OF-USE-ACCEPTANCE',
  URI_SCHEME_ACCEPTANCE: networkForLocalStorage + '-URI-SCHEME-ACCEPTANCE',
  THEME: networkForLocalStorage + '-THEME',
  CUSTOM_THEME: networkForLocalStorage + '-CUSTOM-THEME',
  VERSION: networkForLocalStorage + '-LAST-LAUNCH-VER',
  HIDE_BALANCE: networkForLocalStorage + '-HIDE-BALANCE',
};

export type SetCustomUserThemeRequest = {
  customThemeVars: string,
  currentThemeVars: Object,
};

/**
 * This api layer provides access to the electron local storage
 * for user settings that are not synced with any coin backend.
 */

export default class LocalStorageApi {

  // ========== Locale ========== //

  getUserLocale = (): Promise<string> => getLocalItem(storageKeys.USER_LOCALE);

  setUserLocale = (locale: string): Promise<void> => setLocalItem(storageKeys.USER_LOCALE, locale);

  unsetUserLocale = (): Promise<void> => removeLocalItem(storageKeys.USER_LOCALE);

  // ========== Terms of Use ========== //

  getTermsOfUseAcceptance = (): Promise<boolean> => getLocalItem(
    storageKeys.TERMS_OF_USE_ACCEPTANCE
  ).then((accepted) => {
    if (accepted !== 'true') return false;
    return JSON.parse(accepted);
  });

  setTermsOfUseAcceptance = (): Promise<void> => setLocalItem(
    storageKeys.TERMS_OF_USE_ACCEPTANCE, JSON.stringify(true)
  );

  unsetTermsOfUseAcceptance = (): Promise<void> => removeLocalItem(
    storageKeys.TERMS_OF_USE_ACCEPTANCE
  );

  // ========== URI Scheme acceptance ========== //

  getUriSchemeAcceptance = (): Promise<boolean> => getLocalItem(
    storageKeys.URI_SCHEME_ACCEPTANCE
  ).then((accepted) => {
    if (accepted !== 'true') return false;
    return JSON.parse(accepted);
  });

  setUriSchemeAcceptance = (): Promise<void> => setLocalItem(
    storageKeys.URI_SCHEME_ACCEPTANCE, JSON.stringify(true)
  );

  unsetUriSchemeAcceptance = (): Promise<void> => removeLocalItem(
    storageKeys.URI_SCHEME_ACCEPTANCE
  );

  // ========== User Theme ========== //

  getUserTheme = (): Promise<string> => getLocalItem(storageKeys.THEME);

  setUserTheme = (theme: string): Promise<void> => setLocalItem(storageKeys.THEME, theme);

  unsetUserTheme = (): Promise<void> => removeLocalItem(storageKeys.THEME);

  // ========== Custom User Theme ========== //

  getCustomUserTheme = (): Promise<string> => getLocalItem(storageKeys.CUSTOM_THEME);

  setCustomUserTheme = (
    request: {
      customThemeVars: string,
      currentThemeVars: Object,
    }
  ): Promise<void> => new Promise((resolve, reject) => {
    try {
      // Convert CSS String into Javascript Object
      const vars = request.customThemeVars.split(';');
      const themeObject = {};
      vars.forEach(v => {
        const varData = v.split(':');
        const key = varData[0];
        const value = varData[1];
        if (key && value && request.currentThemeVars[key.trim()] !== value.trim()) {
          themeObject[key.trim()] = value.trim();
        }
      });
      // Save Theme Object
      return setLocalItem(storageKeys.CUSTOM_THEME, JSON.stringify(themeObject));
    } catch (error) {
      return reject(error);
    }
  });

  unsetCustomUserTheme = (): Promise<void> => removeLocalItem(storageKeys.CUSTOM_THEME);

  // ========== Last Launch Version Number ========== //

  getLastLaunchVersion = (): Promise<string> => getLocalItem(
    storageKeys.VERSION
  ).then((versionNum) => {
    if (versionNum === '') return '0.0.0';
    return versionNum;
  });

  setLastLaunchVersion = (version: string): Promise<void> => setLocalItem(
    storageKeys.VERSION, version
  );

  unsetLastLaunchVersion = (): Promise<void> => removeLocalItem(storageKeys.VERSION);

  isEmpty = (): Promise<boolean> => new Promise((resolve) => {
    try {
      resolve(localStorage.length === 0);
    } catch (error) {} // eslint-disable-line
  });

  // ========== Show/hide Balance ========== //

  getHideBalance = (): Promise<boolean> => getLocalItem(
    storageKeys.HIDE_BALANCE
  ).then((accepted) => {
    if (accepted !== 'true') return false;
    return JSON.parse(accepted);
  });

  setHideBalance = (hideBalance: boolean): Promise<void> => setLocalItem(
    storageKeys.HIDE_BALANCE, JSON.stringify(!hideBalance)
  );

  unsetHideBalance = (): Promise<void> => removeLocalItem(storageKeys.HIDE_BALANCE);

  async reset() {
    await this.unsetUserLocale();
    await this.unsetTermsOfUseAcceptance();
    await this.unsetUserTheme();
    await this.unsetLastLaunchVersion();
    await this.unsetHideBalance();
  }

<<<<<<< HEAD
  getItem = (key: string): Promise<string> => getLocalItem(key);

  setItem = (key: string, value: string): Promise<void> => setLocalItem(key, value);
=======
  setLocalStorage = (localStorageData: any): Promise<void> => new Promise((resolve) => {
    Object.keys(localStorageData).forEach(key => {
      localStorage.setItem(key, localStorageData[key]);
    });
    resolve();
  });

  getLocalStorage = (): Promise<string> => new Promise((resolve) => {
    resolve(JSON.stringify(localStorage));
  });
>>>>>>> fd78fa70
}<|MERGE_RESOLUTION|>--- conflicted
+++ resolved
@@ -156,11 +156,10 @@
     await this.unsetHideBalance();
   }
 
-<<<<<<< HEAD
   getItem = (key: string): Promise<string> => getLocalItem(key);
 
   setItem = (key: string, value: string): Promise<void> => setLocalItem(key, value);
-=======
+
   setLocalStorage = (localStorageData: any): Promise<void> => new Promise((resolve) => {
     Object.keys(localStorageData).forEach(key => {
       localStorage.setItem(key, localStorageData[key]);
@@ -171,5 +170,5 @@
   getLocalStorage = (): Promise<string> => new Promise((resolve) => {
     resolve(JSON.stringify(localStorage));
   });
->>>>>>> fd78fa70
+
 }