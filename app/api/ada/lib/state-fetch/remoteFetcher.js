// @flow

import type {
  AddressUtxoRequest, AddressUtxoResponse,
  TxBodiesRequest, TxBodiesResponse,
  UtxoSumRequest, UtxoSumResponse,
  HistoryRequest, HistoryResponse,
  SignedRequest, SignedResponse,
  FilterUsedRequest, FilterUsedResponse,
  ServerStatusResponse
} from './types';

import type { IFetcher } from './IFetcher';

import axios from 'axios';
import {
  Logger,
  stringifyError
} from '../../../../utils/logging';
import {
  GetTxsBodiesForUTXOsApiError,
  GetUtxosForAddressesApiError,
  GetUtxosSumsForAddressesApiError,
  GetTxHistoryForAddressesApiError,
  SendTransactionApiError,
  CheckAdressesInUseApiError,
  InvalidWitnessError,
  ServerStatusError,
} from '../../errors';

import type { ConfigType } from '../../../../../config/config-types';

declare var CONFIG: ConfigType;
const backendUrl = CONFIG.network.backendUrl;

/**
 * Makes calls to Yoroi backend service
 * https://github.com/Emurgo/yoroi-backend-service/
 */
export class RemoteFetcher implements IFetcher {

  lastLaunchVersion: () => string;
  currentLocale: () => string;

  constructor(lastLaunchVersion: () => string, currentLocale: () => string) {
    this.lastLaunchVersion = lastLaunchVersion;
    this.currentLocale = currentLocale;
  }

  getUTXOsForAddresses = (body: AddressUtxoRequest): Promise<AddressUtxoResponse> => (
    axios(
      `${backendUrl}/api/txs/utxoForAddresses`,
      {
        method: 'post',
        data: {
          addresses: body.addresses
        },
        headers: {
          'yoroi-version': this.lastLaunchVersion(),
          'yoroi-locale': this.currentLocale()
        }
      }
    ).then(response => response.data)
      .catch((error) => {
        Logger.error('RemoteFetcher::getUTXOsForAddresses error: ' + stringifyError(error));
        throw new GetUtxosForAddressesApiError();
      })
  )

  getTxsBodiesForUTXOs = (body: TxBodiesRequest): Promise<TxBodiesResponse> => (
    axios(
      `${backendUrl}/api/txs/txBodies`,
      {
        method: 'post',
        data: {
          txsHashes: body.txsHashes
        },
        headers: {
          'yoroi-version': this.lastLaunchVersion(),
          'yoroi-locale': this.currentLocale()
        }
      }
    ).then(response => response.data)
      .catch((error) => {
        Logger.error('RemoteFetcher::getTxsBodiesForUTXOs error: ' + stringifyError(error));
        throw new GetTxsBodiesForUTXOsApiError();
      })
  )

  getUTXOsSumsForAddresses = (body: UtxoSumRequest): Promise<UtxoSumResponse> => (
    axios(
      `${backendUrl}/api/txs/utxoSumForAddresses`,
      {
        method: 'post',
        data: {
          addresses: body.addresses
        },
        headers: {
          'yoroi-version': this.lastLaunchVersion(),
          'yoroi-locale': this.currentLocale()
        }
      }
    ).then(response => response.data)
      .catch((error) => {
        Logger.error('RemoteFetcher::getUTXOsSumsForAddresses error: ' + stringifyError(error));
        throw new GetUtxosSumsForAddressesApiError();
      })
  )

  getTransactionsHistoryForAddresses = (body: HistoryRequest): Promise<HistoryResponse> => (
    axios(
      `${backendUrl}/api/txs/history`,
      {
        method: 'post',
        data: {
          addresses: body.addresses,
          dateFrom: body.dateFrom
        },
        headers: {
          'yoroi-version': this.lastLaunchVersion(),
          'yoroi-locale': this.currentLocale()
        }
      }
    ).then(response => response.data)
      .catch((error) => {
        Logger.error('RemoteFetcher::getTransactionsHistoryForAddresses error: ' + stringifyError(error));
        throw new GetTxHistoryForAddressesApiError();
      })
  )

  sendTx = (body: SignedRequest): Promise<SignedResponse> => {
    const signedTxHex = Buffer.from(
      body.signedTx.to_hex(),
      'hex'
    );
    const signedTx64 = Buffer.from(signedTxHex).toString('base64');
<<<<<<< HEAD
    console.log(signedTx64);
    // return axios(
    //   `${backendUrl}/api/txs/signed`,
    //   {
    //     method: 'post',
    //     data: {
    //       signedTx: signedTx64
    //     }
    //   }
    // ).then(() => ({
    //   txId: body.signedTx.id()
    // }))
    //   .catch((error) => {
    //     Logger.error('RemoteFetcher::sendTx error: ' + stringifyError(error));
    //     if (error.request.response.includes('Invalid witness')) {
    //       throw new InvalidWitnessError();
    //     }
    //     throw new SendTransactionApiError();
    //   });
=======
    return axios(
      `${backendUrl}/api/txs/signed`,
      {
        method: 'post',
        data: {
          signedTx: signedTx64
        },
        headers: {
          'yoroi-version': this.lastLaunchVersion(),
          'yoroi-locale': this.currentLocale()
        }
      }
    ).then(() => ({
      txId: body.signedTx.id()
    }))
      .catch((error) => {
        Logger.error('RemoteFetcher::sendTx error: ' + stringifyError(error));
        if (error.request.response.includes('Invalid witness')) {
          throw new InvalidWitnessError();
        }
        throw new SendTransactionApiError();
      });
>>>>>>> 10b1b6e2
  }

  checkAddressesInUse = (body: FilterUsedRequest): Promise<FilterUsedResponse> => (
    axios(
      `${backendUrl}/api/addresses/filterUsed`,
      {
        method: 'post',
        data: {
          addresses: body.addresses
        },
        headers: {
          'yoroi-version': this.lastLaunchVersion(),
          'yoroi-locale': this.currentLocale()
        }
      }
    ).then(response => response.data)
      .catch((error) => {
        Logger.error('RemoteFetcher::checkAddressesInUse error: ' + stringifyError(error));
        throw new CheckAdressesInUseApiError();
      })
  )

  checkServerStatus = (): Promise<ServerStatusResponse> => (
    axios(
      `${backendUrl}/api/status`,
      {
        method: 'get'
      }
    ).then(response => response.data)
      .catch((error) => {
        Logger.error('RemoteFetcher::checkServerStatus error: ' + stringifyError(error));
        throw new ServerStatusError();
      })
  )
}<|MERGE_RESOLUTION|>--- conflicted
+++ resolved
@@ -134,27 +134,6 @@
       'hex'
     );
     const signedTx64 = Buffer.from(signedTxHex).toString('base64');
-<<<<<<< HEAD
-    console.log(signedTx64);
-    // return axios(
-    //   `${backendUrl}/api/txs/signed`,
-    //   {
-    //     method: 'post',
-    //     data: {
-    //       signedTx: signedTx64
-    //     }
-    //   }
-    // ).then(() => ({
-    //   txId: body.signedTx.id()
-    // }))
-    //   .catch((error) => {
-    //     Logger.error('RemoteFetcher::sendTx error: ' + stringifyError(error));
-    //     if (error.request.response.includes('Invalid witness')) {
-    //       throw new InvalidWitnessError();
-    //     }
-    //     throw new SendTransactionApiError();
-    //   });
-=======
     return axios(
       `${backendUrl}/api/txs/signed`,
       {
@@ -177,7 +156,6 @@
         }
         throw new SendTransactionApiError();
       });
->>>>>>> 10b1b6e2
   }
 
   checkAddressesInUse = (body: FilterUsedRequest): Promise<FilterUsedResponse> => (
