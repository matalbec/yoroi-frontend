import axios from 'axios';

<<<<<<< HEAD
const BackendApiRoute = '18.206.30.1';
const BackendApiPort = 443;
=======
// FIXME: Should be improved to allow multiple evironments
const isTest = process.env.NODE_ENV === 'test';
const BackendApiProtocol = isTest ? 'http' : 'https';
const BackendApiRoute = isTest ? 'localhost' : '18.206.30.1';
const BackendApiPort = isTest ? 8080 : 443;

const order = 'DESC';
>>>>>>> 1433f4b4
export const transactionsLimit = 20;
export const addressesLimit = 20;

// TODO: Refactor service call in order to re-use common parameters
// TODO: Map errors in a more specific way

export const getUTXOsForAddresses = addresses =>
  axios(`${BackendApiProtocol}://${BackendApiRoute}:${BackendApiPort}/api/txs/utxoForAddresses`,
    {
      method: 'post',
      data: {
        addresses
      }
    }
  ).then(response => response.data);

export const getUTXOsSumsForAddresses = addresses =>
  axios(`${BackendApiProtocol}://${BackendApiRoute}:${BackendApiPort}/api/txs/utxoSumForAddresses`,
    {
      method: 'post',
      data: {
        addresses
      }
    }
  ).then(response => response.data);

export const getTransactionsHistoryForAddresses = (addresses, dateFrom) =>
<<<<<<< HEAD
  axios(`https://${BackendApiRoute}:${BackendApiPort}/api/txs/history`,
=======
  axios(`${BackendApiProtocol}://${BackendApiRoute}:${BackendApiPort}/api/txs/history?order=${order}`,
>>>>>>> 1433f4b4
    {
      method: 'post',
      data: {
        addresses,
        dateFrom
      }
    }
  ).then(response => response.data);

export const sendTx = signedTx =>
  axios(`${BackendApiProtocol}://${BackendApiRoute}:${BackendApiPort}/api/txs/signed`,
    {
      method: 'post',
      data: {
        signedTx
      }
    }
  ).then(response => response.data);

export const checkAddressesInUse = addresses =>
  axios(`${BackendApiProtocol}://${BackendApiRoute}:${BackendApiPort}/api/addresses/filterUsed`,
    {
      method: 'post',
      data: {
        addresses
      }
    }
  ).then(response => response.data);<|MERGE_RESOLUTION|>--- conflicted
+++ resolved
@@ -1,17 +1,10 @@
 import axios from 'axios';
 
-<<<<<<< HEAD
-const BackendApiRoute = '18.206.30.1';
-const BackendApiPort = 443;
-=======
 // FIXME: Should be improved to allow multiple evironments
 const isTest = process.env.NODE_ENV === 'test';
 const BackendApiProtocol = isTest ? 'http' : 'https';
 const BackendApiRoute = isTest ? 'localhost' : '18.206.30.1';
 const BackendApiPort = isTest ? 8080 : 443;
-
-const order = 'DESC';
->>>>>>> 1433f4b4
 export const transactionsLimit = 20;
 export const addressesLimit = 20;
 
@@ -39,11 +32,7 @@
   ).then(response => response.data);
 
 export const getTransactionsHistoryForAddresses = (addresses, dateFrom) =>
-<<<<<<< HEAD
-  axios(`https://${BackendApiRoute}:${BackendApiPort}/api/txs/history`,
-=======
-  axios(`${BackendApiProtocol}://${BackendApiRoute}:${BackendApiPort}/api/txs/history?order=${order}`,
->>>>>>> 1433f4b4
+  axios(`${BackendApiProtocol}://${BackendApiRoute}:${BackendApiPort}/api/txs/history`,
     {
       method: 'post',
       data: {
