// @flow
export const unixTimestampToDate = (timestamp: number) => new Date(timestamp * 1000);

<<<<<<< HEAD
export function listToMap(list) {
  const map = {};
  list.forEach((index, value) => {
    map[index] = value;
  });
  return map;
}

export function mapToList(map) {
  return Object.values(map);
}
=======
export const localeDateToUnixTimestamp = (localeDate: string) => new Date(localeDate).getTime();
>>>>>>> 312bbeea
<|MERGE_RESOLUTION|>--- conflicted
+++ resolved
@@ -1,18 +1,9 @@
 // @flow
 export const unixTimestampToDate = (timestamp: number) => new Date(timestamp * 1000);
 
-<<<<<<< HEAD
-export function listToMap(list) {
-  const map = {};
-  list.forEach((index, value) => {
-    map[index] = value;
-  });
-  return map;
-}
+export const localeDateToUnixTimestamp =
+  (localeDate: string) => new Date(localeDate).getTime();
 
 export function mapToList(map) {
   return Object.values(map);
-}
-=======
-export const localeDateToUnixTimestamp = (localeDate: string) => new Date(localeDate).getTime();
->>>>>>> 312bbeea
+}