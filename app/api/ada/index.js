--- conflicted
+++ resolved
@@ -76,13 +76,6 @@
   walletId: string
 };
 export type CreateAddressResponse = WalletAddress;
-<<<<<<< HEAD
-=======
-export type CreateAddressRequest = {
-  accountId: string,
-  password: string
-};
->>>>>>> 0e52c3d6
 export type CreateTransactionRequest = {
   sender: string,
   receiver: string,
