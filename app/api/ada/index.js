// @flow
import { split, get } from 'lodash';
import { action } from 'mobx';
import BigNumber from 'bignumber.js';
import {
  unixTimestampToDate,
  mapToList
} from './lib/utils';
import Wallet from '../../domain/Wallet';
import WalletTransaction, {
  transactionTypes
} from '../../domain/WalletTransaction';
import WalletAddress from '../../domain/WalletAddress';
import { LOVELACES_PER_ADA } from '../../config/numbersConfig';

import {
  isValidAdaAddress,
  isValidMnemonic,
  newAdaWallet,
  restoreAdaWallet,
  getAdaAccountRecoveryPhrase,
  updateAdaWallet,
  getAdaTxsHistoryByWallet,
  getAdaTransactionFee,
  newAdaTransaction,
  newAdaAddress,
  getWalletSeed,
  getSingleCryptoAccount,
<<<<<<< HEAD
  getAdaAddressesMap,
  filterAdaAddressesByType
=======
  getAdaAddresses,
  getLastBlockNumber
>>>>>>> 9f59733c
} from './ada-methods';

import {
  GenericApiError,
  IncorrectWalletPasswordError,
  WalletAlreadyRestoredError,
  ReportRequestError
} from '../common';

import type {
  AdaLocalTimeDifference,
  AdaSyncProgressResponse,
  AdaAddress,
  AdaAddresses,
  AdaTransaction,
  AdaTransactionFee,
  AdaTransactions,
  AdaWallet,
  AdaWallets,
  AdaWalletRecoveryPhraseResponse
} from './types';

import type {
  CreateWalletRequest,
  CreateWalletResponse,
  DeleteWalletRequest,
  DeleteWalletResponse,
  GetLocalTimeDifferenceResponse,
  GetSyncProgressResponse,
  GetTransactionsRequest,
  GetTransactionsResponse,
  GetWalletRecoveryPhraseResponse,
  GetWalletsResponse,
  RestoreWalletRequest,
  RestoreWalletResponse,
  SendBugReportRequest,
  SendBugReportResponse,
  UpdateWalletResponse,
  UpdateWalletPasswordRequest,
  UpdateWalletPasswordResponse
} from '../common';

import {
  AllFundsAlreadyAtReceiverAddressError,
  NotAllowedToSendMoneyToRedeemAddressError,
  NotAllowedToSendMoneyToSameAddressError,
  NotEnoughFundsForTransactionFeesError,
  NotEnoughMoneyToSendError,
  RedeemAdaError,
  WalletAlreadyImportedError,
  WalletFileImportError
} from './errors';

// ADA specific Request / Response params
export type GetAddressesResponse = {
  accountId: ?string,
  addresses: Array<WalletAddress>
};
export type GetAddressesRequest = {
  walletId: string
};
export type CreateAddressResponse = WalletAddress;
export type CreateAddressRequest = {
  accountId: string,
  password: ?string
};

export type CreateTransactionRequest = {
  sender: string,
  receiver: string,
  amount: string,
  password: ?string
};
export type UpdateWalletRequest = {
  walletId: string,
  name: string,
  assurance: string
};
export type RedeemAdaRequest = {
  redemptionCode: string,
  accountId: string,
  walletPassword: ?string
};
export type RedeemAdaResponse = Wallet;
export type RedeemPaperVendedAdaRequest = {
  shieldedRedemptionKey: string,
  mnemonics: string,
  accountId: string,
  walletPassword: ?string
};
export type RedeemPaperVendedAdaResponse = RedeemPaperVendedAdaRequest;
export type ImportWalletFromKeyRequest = {
  filePath: string,
  walletPassword: ?string
};
export type ImportWalletFromKeyResponse = Wallet;
export type ImportWalletFromFileRequest = {
  filePath: string,
  walletPassword: ?string,
  walletName: ?string
};
export type ImportWalletFromFileResponse = Wallet;
export type NextUpdateResponse = ?{
  version: ?string
};
export type PostponeUpdateResponse = Promise<void>;
export type ApplyUpdateResponse = Promise<void>;

export type TransactionFeeRequest = {
  sender: string,
  receiver: string,
  amount: string
};
export type TransactionFeeResponse = BigNumber;
export type ExportWalletToFileRequest = {
  walletId: string,
  filePath: string,
  password: ?string
};
export type ExportWalletToFileResponse = [];

// FIXME: Extract to another file
const Logger = console;
const stringifyData = JSON.stringify;
const stringifyError = o => o.toString();

export default class AdaApi {
  async getWallets(): Promise<GetWalletsResponse> {
    Logger.debug('AdaApi::getWallets called');
    try {
      const wallet = await updateAdaWallet();
      const wallets: AdaWallets = wallet ? [wallet] : [];
      Logger.debug('AdaApi::getWallets success: ' + stringifyData(wallets));
      return wallets.map(data => _createWalletFromServerData(data));
    } catch (error) {
      Logger.error('AdaApi::getWallets error: ' + stringifyError(error));
      throw new GenericApiError();
    }
  }

  // FIXME: Now is no longer async
  async getAddresses(
    request: GetAddressesRequest
  ): Promise<GetAddressesResponse> {
    Logger.debug('AdaApi::getAddresses called: ' + stringifyData(request));
    try {
      const adaAddresses: AdaAddresses = filterAdaAddressesByType(
        mapToList(getAdaAddressesMap()),
        'External'
      );
      Logger.debug('AdaApi::getAddresses success: ' + stringifyData(adaAddresses));
      const addresses = adaAddresses.map((address => _createAddressFromServerData(address)));
      return new Promise(resolve =>
        resolve({
          accountId: '0', /* We are using a SINGLE account */
          addresses
        })
      );
    } catch (error) {
      Logger.error('AdaApi::getAddresses error: ' + stringifyError(error));
      throw new GenericApiError();
    }
  }

  async getTransactions(
    request: GetTransactionsRequest
  ): Promise<GetTransactionsResponse> {
    Logger.debug('AdaApi::searchHistory called: ' + stringifyData(request));
    const { walletId, skip, limit } = request;
    try {
      const history: AdaTransactions = await getAdaTxsHistoryByWallet({
        walletId,
        skip,
        limit
      });
      Logger.debug('AdaApi::searchHistory success: ' + stringifyData(history));
      return new Promise(resolve =>
        resolve({
          transactions: history[0].map(data =>
            _createTransactionFromServerData(data)
          ),
          total: history[1]
        })
      );
    } catch (error) {
      Logger.error('AdaApi::searchHistory error: ' + stringifyError(error));
      throw new GenericApiError();
    }
  }

  async createWallet(
    request: CreateWalletRequest
  ): Promise<CreateWalletResponse> {
    Logger.debug('AdaApi::createWallet called');
    const { name, mnemonic, password } = request;
    const assurance = 'CWANormal';
    const unit = 0;
    try {
      const walletInitData = {
        cwInitMeta: {
          cwName: name,
          cwAssurance: assurance,
          cwUnit: unit
        },
        cwBackupPhrase: {
          bpToList: mnemonic, // array of mnemonic words
        }
      };
      const wallet: AdaWallet = await newAdaWallet({
        walletPassword: password,
        walletInitData
      });
      Logger.debug('AdaApi::createWallet success');
      return _createWalletFromServerData(wallet);
    } catch (error) {
      Logger.error('AdaApi::createWallet error: ' + stringifyError(error));
      throw new GenericApiError();
    }
  }

  async deleteWallet(
    request: DeleteWalletRequest
  ): Promise<DeleteWalletResponse> {
    Logger.debug('AdaApi::deleteWallet called: ' + stringifyData(request));
    try {
      const { walletId } = request;
      await deleteAdaWallet({ ca, walletId });
      Logger.debug('AdaApi::deleteWallet success: ' + stringifyData(request));
      return true;
    } catch (error) {
      Logger.error('AdaApi::deleteWallet error: ' + stringifyError(error));
      throw new GenericApiError();
    }
  }

  async createTransaction(
    request: CreateTransactionRequest
  ): Promise<any> {
    Logger.debug('AdaApi::createTransaction called');
    const { receiver, amount, password } = request;
    try {
      const response = await newAdaTransaction(
        receiver,
        amount,
        password
      );
      Logger.debug(
        'AdaApi::createTransaction success: ' + stringifyData(response)
      );
      return response;
    } catch (error) {
      Logger.error('AdaApi::createTransaction error: ' + stringifyError(error));
      // eslint-disable-next-line max-len
      if (
        error.message.includes(
          "It's not allowed to send money to the same address you are sending from"
        )
      ) {
        throw new NotAllowedToSendMoneyToSameAddressError();
      }
      if (
        error.message.includes("Destination address can't be redeem address")
      ) {
        throw new NotAllowedToSendMoneyToRedeemAddressError();
      }
      if (error.message.includes('Not enough money')) {
        throw new NotEnoughMoneyToSendError();
      }
      if (error.message.includes("Passphrase doesn't match")) {
        throw new IncorrectWalletPasswordError();
      }
      throw new GenericApiError();
    }
  }

  async calculateTransactionFee(
    request: TransactionFeeRequest
  ): Promise<TransactionFeeResponse> {
    Logger.debug('AdaApi::calculateTransactionFee called');
    const { receiver, amount } = request;
    try {
      const response: AdaTransactionFee = await
        getAdaTransactionFee(receiver, amount);
      Logger.debug(
        'AdaApi::calculateTransactionFee success: ' + stringifyData(response)
      );
      return _createTransactionFeeFromServerData(response);
    } catch (error) {
      Logger.error(
        'AdaApi::calculateTransactionFee error: ' + stringifyError(error)
      );
      // eslint-disable-next-line max-len
      if (
        error.message.includes(
          'not enough money on addresses which are not included in output addresses set'
        )
      ) {
        throw new AllFundsAlreadyAtReceiverAddressError();
      }
      if (error.message.includes('not enough money')) {
        throw new NotEnoughFundsForTransactionFeesError();
      }
      throw new GenericApiError();
    }
  }

  // FIXME: This in no longer async
  async createAddress(
    request: CreateAddressRequest
  ): Promise<CreateAddressResponse> {
    Logger.debug('AdaApi::createAddress called');
    const { password } = request;
    try {
      /* TODO: We should return the account previously saved
         in the local storage (password it won't be necessary anymore) */
      const cryptoAccount = getSingleCryptoAccount(getWalletSeed(), password);
      const addresses: AdaAddresses = mapToList(getAdaAddressesMap());
      const newAddress: AdaAddress = newAdaAddress(cryptoAccount, addresses, 'External');
      Logger.info('AdaApi::createAddress success: ' + stringifyData(newAddress));
      return _createAddressFromServerData(newAddress);
    } catch (error) {
      Logger.error('AdaApi::createAddress error: ' + stringifyError(error));
      if (error.message.includes("Passphrase doesn't match")) {
        throw new IncorrectWalletPasswordError();
      }
      throw new GenericApiError();
    }
  }

  isValidAddress(address: string): Promise<boolean> {
    return isValidAdaAddress(address);
  }

  isValidMnemonic(mnemonic: string): Promise<boolean> {
    return Promise.resolve(isValidMnemonic(mnemonic, 12));
  }

  isValidRedemptionKey(mnemonic: string): Promise<boolean> {
    return isValidRedemptionKey(mnemonic);
  }

  isValidPaperVendRedemptionKey(mnemonic: string): Promise<boolean> {
    return isValidPaperVendRedemptionKey(mnemonic);
  }

  isValidRedemptionMnemonic(mnemonic: string): Promise<boolean> {
    return isValidMnemonic(mnemonic, 9);
  }

  getWalletRecoveryPhrase(): Promise<GetWalletRecoveryPhraseResponse> {
    Logger.debug('AdaApi::getWalletRecoveryPhrase called');
    try {
      const response: Promise<AdaWalletRecoveryPhraseResponse> = new Promise(
        resolve => resolve(getAdaAccountRecoveryPhrase())
      );
      Logger.debug('AdaApi::getWalletRecoveryPhrase success');
      return response;
    } catch (error) {
      Logger.error(
        'AdaApi::getWalletRecoveryPhrase error: ' + stringifyError(error)
      );
      throw new GenericApiError();
    }
  }

  async restoreWallet(
    request: RestoreWalletRequest
  ): Promise<RestoreWalletResponse> {
    Logger.debug('AdaApi::restoreWallet called');
    const { recoveryPhrase, walletName, walletPassword } = request;
    const assurance = 'CWANormal';
    const unit = 0;

    const walletInitData = {
      cwInitMeta: {
        cwName: walletName,
        cwAssurance: assurance,
        cwUnit: unit
      },
      cwBackupPhrase: {
        bpToList: recoveryPhrase // array of mnemonic words
      }
    };

    try {
      const wallet: AdaWallet = await restoreAdaWallet({
        walletPassword,
        walletInitData
      });
      Logger.debug('AdaApi::restoreWallet success');
      return _createWalletFromServerData(wallet);
    } catch (error) {
      Logger.error('AdaApi::restoreWallet error: ' + stringifyError(error));
      // TODO: backend will return something different here, if multiple wallets
      // are restored from the key and if there are duplicate wallets we will get
      // some kind of error and present the user with message that some wallets
      // where not imported/restored if some where. if no wallets are imported
      // we will error out completely with throw block below
      if (error.message.includes('Wallet with that mnemonics already exists')) {
        throw new WalletAlreadyRestoredError();
      }
      // We don't know what the problem was -> throw generic error
      throw new GenericApiError();
    }
  }

  async importWalletFromKey(
    request: ImportWalletFromKeyRequest
  ): Promise<ImportWalletFromKeyResponse> {
    Logger.debug('AdaApi::importWalletFromKey called');
    const { filePath, walletPassword } = request;
    try {
      const importedWallet: AdaWallet = await importAdaWallet({
        ca,
        walletPassword,
        filePath
      });
      Logger.debug('AdaApi::importWalletFromKey success');
      return _createWalletFromServerData(importedWallet);
    } catch (error) {
      Logger.error(
        'AdaApi::importWalletFromKey error: ' + stringifyError(error)
      );
      if (error.message.includes('already exists')) {
        throw new WalletAlreadyImportedError();
      }
      throw new WalletFileImportError();
    }
  }

  async importWalletFromFile(
    request: ImportWalletFromFileRequest
  ): Promise<ImportWalletFromFileResponse> {
    Logger.debug('AdaApi::importWalletFromFile called');
    const { filePath, walletPassword } = request;
    const isKeyFile =
      filePath
        .split('.')
        .pop()
        .toLowerCase() === 'key';
    try {
      const importedWallet: AdaWallet = isKeyFile
        ? await importAdaWallet({ ca, walletPassword, filePath })
        : await importAdaBackupJSON({ ca, filePath });
      Logger.debug('AdaApi::importWalletFromFile success');
      return _createWalletFromServerData(importedWallet);
    } catch (error) {
      Logger.error(
        'AdaApi::importWalletFromFile error: ' + stringifyError(error)
      );
      if (error.message.includes('already exists')) {
        throw new WalletAlreadyImportedError();
      }
      throw new WalletFileImportError();
    }
  }

  async redeemAda(request: RedeemAdaRequest): Promise<RedeemAdaResponse> {
    Logger.debug('AdaApi::redeemAda called');
    const { redemptionCode, accountId, walletPassword } = request;
    try {
      const walletRedeemData = {
        crWalletId: accountId,
        crSeed: redemptionCode
      };

      const response: AdaTransaction = await redeemAda({
        ca,
        walletPassword,
        walletRedeemData
      });

      Logger.debug('AdaApi::redeemAda success');
      return _createTransactionFromServerData(response);
    } catch (error) {
      Logger.error('AdaApi::redeemAda error: ' + stringifyError(error));
      if (error.message.includes("Passphrase doesn't match")) {
        throw new IncorrectWalletPasswordError();
      }
      throw new RedeemAdaError();
    }
  }

  async redeemPaperVendedAda(
    request: RedeemPaperVendedAdaRequest
  ): Promise<RedeemPaperVendedAdaResponse> {
    Logger.debug('AdaApi::redeemAdaPaperVend called');
    const {
      shieldedRedemptionKey,
      mnemonics,
      accountId,
      walletPassword
    } = request;
    try {
      const redeemPaperVendedData = {
        pvWalletId: accountId,
        pvSeed: shieldedRedemptionKey,
        pvBackupPhrase: {
          bpToList: split(mnemonics)
        }
      };

      const response: AdaTransaction = await redeemAdaPaperVend({
        ca,
        walletPassword,
        redeemPaperVendedData
      });

      Logger.debug('AdaApi::redeemAdaPaperVend success');
      return _createTransactionFromServerData(response);
    } catch (error) {
      Logger.error(
        'AdaApi::redeemAdaPaperVend error: ' + stringifyError(error)
      );
      if (error.message.includes("Passphrase doesn't match")) {
        throw new IncorrectWalletPasswordError();
      }
      throw new RedeemAdaError();
    }
  }

  async sendBugReport(
    request: SendBugReportRequest
  ): Promise<SendBugReportResponse> {
    Logger.debug('AdaApi::sendBugReport called: ' + stringifyData(request));
    try {
      await sendAdaBugReport({
        requestFormData: request,
        application: 'cardano-node'
      });
      Logger.debug('AdaApi::sendBugReport success');
      return true;
    } catch (error) {
      Logger.error('AdaApi::sendBugReport error: ' + stringifyError(error));
      throw new ReportRequestError();
    }
  }

  async nextUpdate(): Promise<NextUpdateResponse> {
    Logger.debug('AdaApi::nextUpdate called');
    let nextUpdate = null;
    try {
      // TODO: add flow type definitions for nextUpdate response
      const response: Promise<any> = await nextAdaUpdate({ ca });
      Logger.debug('AdaApi::nextUpdate success: ' + stringifyData(response));
      if (response && response.cuiSoftwareVersion) {
        nextUpdate = {
          version: get(response, ['cuiSoftwareVersion', 'svNumber'], null)
        };
      }
    } catch (error) {
      if (error.message.includes('No updates available')) {
        Logger.debug('AdaApi::nextUpdate success: No updates available');
      } else {
        Logger.error('AdaApi::nextUpdate error: ' + stringifyError(error));
      }
      // throw new GenericApiError();
    }
    return nextUpdate;
    // TODO: remove hardcoded response after node update is tested
    // nextUpdate = {
    //   cuiSoftwareVersion: {
    //     svAppName: {
    //       getApplicationName: 'cardano'
    //     },
    //     svNumber: 1
    //   },
    //   cuiBlockVesion: {
    //     bvMajor: 0,
    //     bvMinor: 1,
    //     bvAlt: 0
    //   },
    //   cuiScriptVersion: 1,
    //   cuiImplicit: false,
    //   cuiVotesFor: 2,
    //   cuiVotesAgainst: 0,
    //   cuiPositiveStake: {
    //     getCoin: 66666
    //   },
    //   cuiNegativeStake: {
    //     getCoin: 0
    //   }
    // };
    // if (nextUpdate && nextUpdate.cuiSoftwareVersion && nextUpdate.cuiSoftwareVersion.svNumber) {
    //   return { version: nextUpdate.cuiSoftwareVersion.svNumber };
    // } else if (nextUpdate) {
    //   return { version: null };
    // }
    // return null;
  }

  async postponeUpdate(): PostponeUpdateResponse {
    Logger.debug('AdaApi::postponeUpdate called');
    try {
      const response: Promise<any> = await postponeAdaUpdate({ ca });
      Logger.debug(
        'AdaApi::postponeUpdate success: ' + stringifyData(response)
      );
    } catch (error) {
      Logger.error('AdaApi::postponeUpdate error: ' + stringifyError(error));
      throw new GenericApiError();
    }
  }

  async applyUpdate(): ApplyUpdateResponse {
    Logger.debug('AdaApi::applyUpdate called');
    try {
      const response: Promise<any> = await applyAdaUpdate({ ca });
      Logger.debug('AdaApi::applyUpdate success: ' + stringifyData(response));
      ipcRenderer.send('kill-process');
    } catch (error) {
      Logger.error('AdaApi::applyUpdate error: ' + stringifyError(error));
      throw new GenericApiError();
    }
  }

  getSyncProgress = async (): Promise<GetSyncProgressResponse> => {
    Logger.debug('AdaApi::syncProgress called');
    try {
      const response: AdaSyncProgressResponse = await getAdaSyncProgress({
        ca
      });
      Logger.debug('AdaApi::syncProgress success: ' + stringifyData(response));
      const localDifficulty =
        response._spLocalCD.getChainDifficulty.getBlockCount;
      // In some cases we dont get network difficulty & we need to wait for it from the notify API
      let networkDifficulty = null;
      if (response._spNetworkCD) {
        networkDifficulty =
          response._spNetworkCD.getChainDifficulty.getBlockCount;
      }
      return { localDifficulty, networkDifficulty };
    } catch (error) {
      Logger.error('AdaApi::syncProgress error: ' + stringifyError(error));
      throw new GenericApiError();
    }
  };

  async updateWallet(
    request: UpdateWalletRequest
  ): Promise<UpdateWalletResponse> {
    Logger.debug('AdaApi::updateWallet called: ' + stringifyData(request));
    const { walletId, name, assurance } = request;
    const unit = 0;

    const walletMeta = {
      cwName: name,
      cwAssurance: assurance,
      cwUnit: unit
    };
    try {
      const wallet: ?AdaWallet = await updateAdaWallet();
      if (!wallet) throw new Error('not persistent wallet');
      Logger.debug('AdaApi::updateWallet success: ' + stringifyData(wallet));
      return _createWalletFromServerData(wallet);
    } catch (error) {
      Logger.error('AdaApi::updateWallet error: ' + stringifyError(error));
      throw new GenericApiError();
    }
  }

  async updateWalletPassword(
    request: UpdateWalletPasswordRequest
  ): Promise<UpdateWalletPasswordResponse> {
    Logger.debug('AdaApi::updateWalletPassword called');
    const { walletId, oldPassword, newPassword } = request;
    try {
      await changeAdaWalletPassphrase({
        ca,
        walletId,
        oldPassword,
        newPassword
      });
      Logger.debug('AdaApi::updateWalletPassword success');
      return true;
    } catch (error) {
      Logger.error(
        'AdaApi::updateWalletPassword error: ' + stringifyError(error)
      );
      if (error.message.includes('Invalid old passphrase given')) {
        throw new IncorrectWalletPasswordError();
      }
      throw new GenericApiError();
    }
  }

  async exportWalletToFile(
    request: ExportWalletToFileRequest
  ): Promise<ExportWalletToFileResponse> {
    const { walletId, filePath } = request;
    Logger.debug('AdaApi::exportWalletToFile called');
    try {
      const response: Promise<[]> = await exportAdaBackupJSON({
        ca,
        walletId,
        filePath
      });
      Logger.debug(
        'AdaApi::exportWalletToFile success: ' + stringifyData(response)
      );
      return response;
    } catch (error) {
      Logger.error(
        'AdaApi::exportWalletToFile error: ' + stringifyError(error)
      );
      throw new GenericApiError();
    }
  }

  async testReset(): Promise<void> {
    Logger.debug('AdaApi::testReset called');
    try {
      const response: Promise<void> = await adaTestReset({ ca });
      Logger.debug('AdaApi::testReset success: ' + stringifyData(response));
      return response;
    } catch (error) {
      Logger.error('AdaApi::testReset error: ' + stringifyError(error));
      throw new GenericApiError();
    }
  }

  async getLocalTimeDifference(): Promise<GetLocalTimeDifferenceResponse> {
    Logger.debug('AdaApi::getLocalTimeDifference called');
    try {
      const response: AdaLocalTimeDifference = await getAdaLocalTimeDifference({
        ca
      });
      Logger.debug(
        'AdaApi::getLocalTimeDifference success: ' + stringifyData(response)
      );
      return response;
    } catch (error) {
      Logger.error(
        'AdaApi::getLocalTimeDifference error: ' + stringifyError(error)
      );
      throw new GenericApiError();
    }
  }
}

// ========== TRANSFORM SERVER DATA INTO FRONTEND MODELS =========

const _createWalletFromServerData = action(
  'AdaApi::_createWalletFromServerData',
  (data: AdaWallet) =>
    new Wallet({
      id: data.cwId,
      amount: new BigNumber(data.cwAmount.getCCoin).dividedBy(
        LOVELACES_PER_ADA
      ),
      name: data.cwMeta.cwName,
      assurance: data.cwMeta.cwAssurance,
      hasPassword: data.cwHasPassphrase,
      passwordUpdateDate: unixTimestampToDate(data.cwPassphraseLU)
    })
);

const _createAddressFromServerData = action(
  'AdaApi::_createAddressFromServerData',
  (data: AdaAddress) => 
    new WalletAddress({
      id: data.cadId,
      amount: new BigNumber(data.cadAmount.getCCoin).dividedBy(
        LOVELACES_PER_ADA
      ),
      isUsed: data.cadIsUsed
    })
);

const _conditionToTxState = (condition: string) => {
  switch (condition) {
    case 'CPtxApplying':
      return 'pending';
    case 'CPtxWontApply':
      return 'failed';
    default:
      return 'ok'; // CPtxInBlocks && CPtxNotTracked
};

const _createTransactionFromServerData = action(
  'AdaApi::_createTransactionFromServerData',
  (data: AdaTransaction) => {
    const coins = data.ctAmount.getCCoin;
    const { ctmTitle, ctmDescription, ctmDate } = data.ctMeta;
    return new WalletTransaction({
      id: data.ctId,
      title: ctmTitle || data.ctIsOutgoing ? 'Ada sent' : 'Ada received',
      type: data.ctIsOutgoing
        ? transactionTypes.EXPEND
        : transactionTypes.INCOME,
      amount: new BigNumber(data.ctIsOutgoing ? -1 * coins : coins).dividedBy(
        LOVELACES_PER_ADA
      ),
      date: new Date(ctmDate),
      description: ctmDescription || '',
      numberOfConfirmations: getLastBlockNumber() - data.ctBlockNumber,
      addresses: {
        from: data.ctInputs.map(address => address[0]),
        to: data.ctOutputs.map(address => address[0])
      },
      state: _conditionToTxState(data.ctCondition)
    });
  }
);

const _createTransactionFeeFromServerData = action(
  'AdaApi::_createTransactionFeeFromServerData',
  (data: AdaTransactionFee) => {
    const coins = data.getCCoin;
    return new BigNumber(coins).dividedBy(LOVELACES_PER_ADA);
  }
);<|MERGE_RESOLUTION|>--- conflicted
+++ resolved
@@ -26,13 +26,9 @@
   newAdaAddress,
   getWalletSeed,
   getSingleCryptoAccount,
-<<<<<<< HEAD
   getAdaAddressesMap,
-  filterAdaAddressesByType
-=======
-  getAdaAddresses,
+  filterAdaAddressesByType,
   getLastBlockNumber
->>>>>>> 9f59733c
 } from './ada-methods';
 
 import {
@@ -810,6 +806,7 @@
       return 'failed';
     default:
       return 'ok'; // CPtxInBlocks && CPtxNotTracked
+  }
 };
 
 const _createTransactionFromServerData = action(
