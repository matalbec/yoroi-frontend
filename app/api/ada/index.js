--- conflicted
+++ resolved
@@ -65,11 +65,8 @@
   RestoreWalletResponse,
 } from '../common';
 import { InvalidWitnessError } from './errors';
-<<<<<<< HEAD
+import { WrongPassphraseError } from './lib/cardanoCrypto/cryptoErrors';
 import { getSingleCryptoAccount, getAdaWallet, getLastBlockNumber } from '../localStorage/localStorageUtils';
-=======
-import { WrongPassphraseError } from './lib/cardanoCrypto/cryptoErrors';
->>>>>>> 27364754
 
 // ADA specific Request / Response params
 export type GetAddressesResponse = {
