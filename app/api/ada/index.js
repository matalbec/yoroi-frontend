--- conflicted
+++ resolved
@@ -791,13 +791,8 @@
       if (masterKey == null) {
         throw new Error('No master key stored');
       }
-<<<<<<< HEAD
-      const cryptoWallet = getCryptoWalletFromMasterKey(masterKey, password);
+      const cryptoWallet = getCryptoWalletFromEncryptedMasterKey(masterKey, password);
       const currAccount = await getCurrentAccountIndex();
-=======
-      const cryptoWallet = getCryptoWalletFromEncryptedMasterKey(masterKey, password);
-      const currAccount = getCurrentAccountIndex();
->>>>>>> 53ef8773
       if (currAccount == null) {
         throw new Error('no account selected');
       }
@@ -1006,7 +1001,6 @@
   ): Promise<SaveLastReceiveAddressIndexResponse> {
     Logger.debug('AdaApi::saveLastReceiveAddressIndex called');
     try {
-      // also needed as some tests inject fake used transactiosn without coresponding txs
       await saveLastReceiveAddressIndex(request.index);
     } catch (error) {
       Logger.error('AdaApi::saveAddress error: ' + stringifyError(error));
