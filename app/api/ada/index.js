// @flow
import { action } from 'mobx';
import BigNumber from 'bignumber.js';
import {
  Logger,
  stringifyError,
  stringifyData
} from '../../utils/logging';
import Wallet from '../../domain/Wallet';
import WalletTransaction, {
  transactionTypes
} from '../../domain/WalletTransaction';
import WalletAddress from '../../domain/WalletAddress';
import { LOVELACES_PER_ADA } from '../../config/numbersConfig';
import {
  isValidMnemonic,
  getAdaAccountRecoveryPhrase,
  newAdaWallet,
  updateAdaWallet,
  getAdaWallet,
  refreshAdaWallet,
  changeAdaWalletPassphrase
} from './adaWallet';
import { getSingleCryptoAccount } from './adaAccount';
import {
  isValidAdaAddress,
  newExternalAdaAddress,
  getAdaAddressesByType,
  saveAdaAddress
} from './adaAddress';
import {
  restoreAdaWallet
} from './restoreAdaWallet';
import {
  getAdaTxsHistoryByWallet,
  refreshTxs,
} from './adaTransactions/adaTransactionsHistory';
import {
  getAdaTransactionFee,
  newAdaTransaction
} from './adaTransactions/adaNewTransactions';
import { getLastBlockNumber } from './getAdaLastBlockNumber';
import {
  GenericApiError,
  IncorrectWalletPasswordError,
  WalletAlreadyRestoredError,
  UpdateWalletResponse,
<<<<<<< HEAD
  GetTransactionsRequest
=======
>>>>>>> 97feb107
} from '../common';
import type {
  AdaAddress,
  AdaAddresses,
  AdaTransaction,
  AdaTransactionFee,
  AdaTransactions,
  AdaWallet,
  AdaWallets,
  AdaAssurance,
  AdaWalletInitData,
} from './adaTypes';
import type {
  CreateWalletRequest,
  CreateWalletResponse,
  GetTransactionsResponse,
  GetWalletRecoveryPhraseResponse,
  GetWalletsResponse,
  RestoreWalletRequest,
  RestoreWalletResponse,
} from '../common';
import { InvalidWitnessError } from './errors';
import { WrongPassphraseError } from './lib/cardanoCrypto/cryptoErrors';

// ADA specific Request / Response params
export type GetAddressesResponse = {
  accountId: ?string,
  addresses: Array<WalletAddress>
};
export type GetAddressesRequest = {
  walletId: string
};
export type CreateAddressResponse = WalletAddress;
export type CreateTransactionRequest = {
  receiver: string,
  amount: string,
  password: string
};
export type UpdateWalletRequest = {
  walletId: string,
  name: string,
  assurance: AdaAssurance
};
export type RedeemAdaRequest = {
  redemptionCode: string,
  accountId: string,
  walletPassword: ?string
};
export type RedeemAdaResponse = Wallet;
export type RedeemPaperVendedAdaRequest = {
  shieldedRedemptionKey: string,
  mnemonics: string,
  accountId: string,
  walletPassword: ?string
};
export type RedeemPaperVendedAdaResponse = RedeemPaperVendedAdaRequest;
export type ImportWalletFromKeyRequest = {
  filePath: string,
  walletPassword: ?string
};
export type ImportWalletFromKeyResponse = Wallet;
export type ImportWalletFromFileRequest = {
  filePath: string,
  walletPassword: ?string,
  walletName: ?string
};
export type ImportWalletFromFileResponse = Wallet;
export type NextUpdateResponse = ?{
  version: ?string
};
export type PostponeUpdateResponse = Promise<void>;
export type ApplyUpdateResponse = Promise<void>;
export type TransactionFeeRequest = {
  sender: string,
  receiver: string,
  amount: string
};
export type TransactionFeeResponse = BigNumber;
export type ExportWalletToFileRequest = {
  walletId: string,
  filePath: string,
  password: ?string
};
export type ExportWalletToFileResponse = [];

export type UpdateWalletPasswordRequest = {
  oldPassword: string,
  newPassword: string,
};

export type AdaWalletParams = {
  walletPassword: string,
  walletInitData: AdaWalletInitData
};

export type ChangeAdaWalletPassphraseParams = {
  oldPassword: string,
  newPassword: string,
};

export type UpdateWalletPasswordResponse = boolean;

export type AdaWalletRecoveryPhraseResponse = Array<string>;

export default class AdaApi {
  async getWallets(): Promise<GetWalletsResponse> {
    Logger.debug('AdaApi::getWallets called');
    try {
      const wallet = await getAdaWallet();
      if (wallet) {
        await refreshAdaWallet();
      }
      const wallets: AdaWallets = wallet ? [wallet] : [];
      // Refresh wallet data
      Logger.debug('AdaApi::getWallets success: ' + stringifyData(wallets));
      return wallets.map(data => _createWalletFromServerData(data));
    } catch (error) {
      Logger.error('AdaApi::getWallets error: ' + stringifyError(error));
      throw new GenericApiError();
    }
  }

  async getAddresses(
    request: GetAddressesRequest
  ): Promise<GetAddressesResponse> {
    Logger.debug('AdaApi::getAddresses called: ' + stringifyData(request));
    try {
      const adaAddresses: AdaAddresses = await getAdaAddressesByType('External');
      Logger.debug('AdaApi::getAddresses success: ' + stringifyData(adaAddresses));
      const addresses = adaAddresses.map((address => _createAddressFromServerData(address)));
      return new Promise(resolve =>
        resolve({
          accountId: '0', /* We are using a SINGLE account */
          addresses
        })
      );
    } catch (error) {
      Logger.error('AdaApi::getAddresses error: ' + stringifyError(error));
      throw new GenericApiError();
    }
  }

  async refreshTransactions(request: GetTransactionsRequest): Promise<GetTransactionsResponse> {
    Logger.debug('AdaApi::searchHistory called: ' + stringifyData(request));
    const { skip = 0, limit } = request;
    try {
      await refreshTxs();
      const history: AdaTransactions = await getAdaTxsHistoryByWallet();
      Logger.debug('AdaApi::searchHistory success: ' + stringifyData(history));
      const mappedTransactions = history[0].map(data =>
        _createTransactionFromServerData(data)
      );
      const transactions = limit ?
        mappedTransactions.slice(skip, skip + limit) : mappedTransactions;
      return Promise.resolve({
        transactions,
        total: history[1]
      });
    } catch (error) {
      Logger.error('AdaApi::searchHistory error: ' + stringifyError(error));
      throw new GenericApiError();
    }
  }

  async createWallet(
    request: CreateWalletRequest
  ): Promise<CreateWalletResponse> {
    Logger.debug('AdaApi::createWallet called');
    const { name, mnemonic, password } = request;
    const assurance = 'CWANormal';
    const unit = 0;
    try {
      const walletInitData = {
        cwInitMeta: {
          cwName: name,
          cwAssurance: assurance,
          cwUnit: unit
        },
        cwBackupPhrase: {
          bpToList: mnemonic, // array of mnemonic words
        }
      };
      const wallet: AdaWallet = await newAdaWallet({
        walletPassword: password,
        walletInitData
      });
      Logger.debug('AdaApi::createWallet success');
      return _createWalletFromServerData(wallet);
    } catch (error) {
      Logger.error('AdaApi::createWallet error: ' + stringifyError(error));
      throw new GenericApiError();
    }
  }

  async createTransaction(
    request: CreateTransactionRequest
  ): Promise<any> {
    Logger.debug('AdaApi::createTransaction called');
    const { receiver, amount, password } = request;
    try {
      const response = await newAdaTransaction(
        receiver,
        amount,
        password
      );
      Logger.debug(
        'AdaApi::createTransaction success: ' + stringifyData(response)
      );
      return response;
    } catch (error) {
      if (error instanceof WrongPassphraseError) {
        throw new IncorrectWalletPasswordError();
      }
      Logger.error('AdaApi::createTransaction error: ' + stringifyError(error));
      if (error instanceof InvalidWitnessError) {
        throw new InvalidWitnessError();
      }
      throw new GenericApiError();
    }
  }

  async calculateTransactionFee(
    request: TransactionFeeRequest
  ): Promise<TransactionFeeResponse> {
    Logger.debug('AdaApi::calculateTransactionFee called');
    const { receiver, amount } = request;
    try {
      const response: AdaTransactionFee = await
        getAdaTransactionFee(receiver, amount);
      Logger.debug(
        'AdaApi::calculateTransactionFee success: ' + stringifyData(response)
      );
      return _createTransactionFeeFromServerData(response);
    } catch (error) {
      Logger.error(
        'AdaApi::calculateTransactionFee error: ' + stringifyError(error)
      );
      if (error.id.includes('NotEnoughMoneyToSendError')) throw error;
      throw new GenericApiError();
    }
  }

  async createAddress(): Promise<CreateAddressResponse> {
    Logger.debug('AdaApi::createAddress called');
    try {
      const cryptoAccount = getSingleCryptoAccount();
      const newAddress = await newExternalAdaAddress(cryptoAccount);
      Logger.info('AdaApi::createAddress success: ' + stringifyData(newAddress));
      return _createAddressFromServerData(newAddress);
    } catch (error) {
      if (error.id && error.id.includes('unusedAddressesError')) throw error;
      Logger.error('AdaApi::createAddress error: ' + stringifyError(error));
      throw new GenericApiError();
    }
  }

  // FIXME: This method is exposed to allow injecting data when testing
  async saveAddress(address: AdaAddress, addressType: AddressType): Promise<void> {
    try {
      await saveAdaAddress(address, addressType);
    } catch (error) {
      Logger.error('AdaApi::saveAddress error: ' + stringifyError(error));
      throw new GenericApiError();
    }
  }

  isValidAddress(address: string): Promise<boolean> {
    return isValidAdaAddress(address);
  }

  isValidMnemonic(mnemonic: string, numberOfWords: ?number): boolean {
    return isValidMnemonic(mnemonic, numberOfWords);
  }

  getWalletRecoveryPhrase(): Promise<GetWalletRecoveryPhraseResponse> {
    Logger.debug('AdaApi::getWalletRecoveryPhrase called');
    try {
      const response: Promise<AdaWalletRecoveryPhraseResponse> = new Promise(
        resolve => resolve(getAdaAccountRecoveryPhrase())
      );
      Logger.debug('AdaApi::getWalletRecoveryPhrase success');
      return response;
    } catch (error) {
      Logger.error(
        'AdaApi::getWalletRecoveryPhrase error: ' + stringifyError(error)
      );
      throw new GenericApiError();
    }
  }

  async restoreWallet(
    request: RestoreWalletRequest
  ): Promise<RestoreWalletResponse> {
    Logger.debug('AdaApi::restoreWallet called');
    const { recoveryPhrase, walletName, walletPassword } = request;
    const assurance = 'CWANormal';
    const unit = 0;

    const walletInitData = {
      cwInitMeta: {
        cwName: walletName,
        cwAssurance: assurance,
        cwUnit: unit
      },
      cwBackupPhrase: {
        bpToList: recoveryPhrase // array of mnemonic words
      }
    };

    try {
      const wallet: AdaWallet = await restoreAdaWallet({
        walletPassword,
        walletInitData
      });
      Logger.debug('AdaApi::restoreWallet success');
      return _createWalletFromServerData(wallet);
    } catch (error) {
      Logger.error('AdaApi::restoreWallet error: ' + stringifyError(error));
      // TODO: backend will return something different here, if multiple wallets
      // are restored from the key and if there are duplicate wallets we will get
      // some kind of error and present the user with message that some wallets
      // where not imported/restored if some where. if no wallets are imported
      // we will error out completely with throw block below
      if (error.message.includes('Wallet with that mnemonics already exists')) {
        throw new WalletAlreadyRestoredError();
      }
      // We don't know what the problem was -> throw generic error
      throw new GenericApiError();
    }
  }

  async updateWallet(
    request: UpdateWalletRequest
  ): Promise<UpdateWalletResponse> {
    Logger.debug('AdaApi::updateWallet called: ' + stringifyData(request));
    const { name, assurance } = request;
    const unit = 0;

    const walletMeta = {
      cwName: name,
      cwAssurance: assurance,
      cwUnit: unit
    };
    try {
      const wallet: ?AdaWallet = await updateAdaWallet({ walletMeta });
      if (!wallet) throw new Error('not persistent wallet');
      Logger.debug('AdaApi::updateWallet success: ' + stringifyData(wallet));
      return _createWalletFromServerData(wallet);
    } catch (error) {
      Logger.error('AdaApi::updateWallet error: ' + stringifyError(error));
      throw new GenericApiError();
    }
  }

  async updateWalletPassword(
    request: UpdateWalletPasswordRequest
  ): Promise<UpdateWalletPasswordResponse> {
    Logger.debug('AdaApi::updateWalletPassword called');
    const { oldPassword, newPassword } = request;
    try {
      await changeAdaWalletPassphrase({
        oldPassword,
        newPassword
      });
      Logger.debug('AdaApi::updateWalletPassword success');
      return true;
    } catch (error) {
      Logger.error(
        'AdaApi::updateWalletPassword error: ' + stringifyError(error)
      );
      if (error instanceof WrongPassphraseError) {
        throw new IncorrectWalletPasswordError();
      }
      throw new GenericApiError();
    }
  }

}

// ========== TRANSFORM SERVER DATA INTO FRONTEND MODELS =========

const _createWalletFromServerData = action(
  'AdaApi::_createWalletFromServerData',
  (data: AdaWallet) =>
    new Wallet({
      id: data.cwId,
      amount: new BigNumber(data.cwAmount.getCCoin).dividedBy(
        LOVELACES_PER_ADA
      ),
      name: data.cwMeta.cwName,
      assurance: data.cwMeta.cwAssurance,
      passwordUpdateDate: data.cwPassphraseLU
    })
);

const _createAddressFromServerData = action(
  'AdaApi::_createAddressFromServerData',
  (data: AdaAddress) =>
    new WalletAddress({
      id: data.cadId,
      amount: new BigNumber(data.cadAmount.getCCoin).dividedBy(
        LOVELACES_PER_ADA
      ),
      isUsed: data.cadIsUsed
    })
);

const _conditionToTxState = (condition: string) => {
  switch (condition) {
    case 'CPtxApplying':
      return 'pending';
    case 'CPtxWontApply':
      return 'failed';
    default:
      return 'ok'; // CPtxInBlocks && CPtxNotTracked
  }
};

const _createTransactionFromServerData = action(
  'AdaApi::_createTransactionFromServerData',
  (data: AdaTransaction) => {
    const coins = new BigNumber(data.ctAmount.getCCoin);
    const { ctmTitle, ctmDescription, ctmDate } = data.ctMeta;
    return new WalletTransaction({
      id: data.ctId,
      title: ctmTitle || data.ctIsOutgoing ? 'Ada sent' : 'Ada received',
      type: data.ctIsOutgoing
        ? transactionTypes.EXPEND
        : transactionTypes.INCOME,
      amount: (data.ctIsOutgoing ? coins.negated() : coins).dividedBy(
        LOVELACES_PER_ADA
      ),
      date: new Date(ctmDate),
      description: ctmDescription || '',
      numberOfConfirmations: getLastBlockNumber() - data.ctBlockNumber,
      addresses: {
        from: data.ctInputs.map(address => address[0]),
        to: data.ctOutputs.map(address => address[0])
      },
      state: _conditionToTxState(data.ctCondition)
    });
  }
);

const _createTransactionFeeFromServerData = action(
  'AdaApi::_createTransactionFeeFromServerData',
  (data: AdaTransactionFee) => {
    const coins = data.getCCoin;
    return new BigNumber(coins).dividedBy(LOVELACES_PER_ADA);
  }
);<|MERGE_RESOLUTION|>--- conflicted
+++ resolved
@@ -45,10 +45,7 @@
   IncorrectWalletPasswordError,
   WalletAlreadyRestoredError,
   UpdateWalletResponse,
-<<<<<<< HEAD
   GetTransactionsRequest
-=======
->>>>>>> 97feb107
 } from '../common';
 import type {
   AdaAddress,
