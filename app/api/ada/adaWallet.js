// @flow
import _ from 'lodash';
import moment from 'moment';
import BigNumber from 'bignumber.js';
import {
  Logger,
  stringifyError
} from '../../utils/logging';
import {
  saveInStorage,
<<<<<<< HEAD
  getFromStorage
=======
  getFromStorage,
>>>>>>> 24b45e0b
} from './lib/utils';
import {
  generateWalletSeed,
  generateAdaMnemonic,
  isValidAdaMnemonic,
  updateWalletSeedPassword,
} from './lib/cardanoCrypto/cryptoWallet';
import { toAdaWallet } from './lib/cardanoCrypto/cryptoToModel';
import {
<<<<<<< HEAD
  getAdaAddressesList,
  newAdaAddress,
  updateUsedAddresses
=======
  getAdaAddresses,
  newAdaAddress
>>>>>>> 24b45e0b
} from './adaAddress';
import { newCryptoAccount } from './adaAccount';
import type {
  AdaWallet,
  UpdateAdaWalletParams,
} from './adaTypes';
import type {
  AdaWalletParams,
  ChangeAdaWalletPassphraseParams,
  AdaWalletRecoveryPhraseResponse,
} from './index';

import type { WalletSeed } from './lib/cardanoCrypto/cryptoWallet';
import {
  getUTXOsSumsForAddresses,
  addressesLimit
} from './lib/icarus-backend-api';
import { UpdateAdaWalletError, GetBalanceError } from './errors';

const WALLET_KEY = 'WALLET'; // single wallet atm

/* Create and save a wallet with your seed, and a SINGLE account with one address */
export async function newAdaWallet({
  walletPassword,
  walletInitData
}: AdaWalletParams): Promise<AdaWallet> {
  const [adaWallet, seed] = createAdaWallet({ walletPassword, walletInitData });
  const cryptoAccount = newCryptoAccount(seed, walletPassword);
  newAdaAddress(cryptoAccount, [], 'External');
  saveAdaWallet(adaWallet, seed);
  return Promise.resolve(adaWallet);
}

export const updateAdaWallet = async (
  { walletMeta }: UpdateAdaWalletParams
): Promise<?AdaWallet> => {
  const persistentWallet = getAdaWallet();
  if (!persistentWallet) return Promise.resolve();
  try {
    const updatedWallet = Object.assign({}, persistentWallet, { cwMeta: walletMeta });
    _saveAdaWalletKeepingSeed(updatedWallet);
    return updatedWallet;
  } catch (error) {
    Logger.error('adaWallet::updateAdaWallet error: ' + stringifyError(error));
    throw new UpdateAdaWalletError();
  }
};

export const refreshAdaWallet = async (): Promise<?AdaWallet> => {
  const persistentWallet = getAdaWallet();
  if (!persistentWallet) return Promise.resolve();
<<<<<<< HEAD
=======
  const addresses = getAdaAddresses();
  // Update wallet balance
>>>>>>> 24b45e0b
  try {
    const persistentAddresses: AdaAddresses = await getAdaAddressesList();
    const addresses: Array<string> = persistentAddresses.map(addr => addr.cadId);
    // Update wallet balance
    const updatedWallet = Object.assign({}, persistentWallet, {
      cwAmount: {
        getCCoin: await getBalance(addresses)
      }
    });
<<<<<<< HEAD
    saveInStorage(WALLET_KEY, updatedWallet);
    await updateAdaPendingTxs(addresses);
    const confirmedTxs = await getAdaConfirmedTxs();
    await updateAdaTxsHistory(confirmedTxs, addresses);
    await updateUsedAddresses();
=======
    _saveAdaWalletKeepingSeed(updatedWallet);
>>>>>>> 24b45e0b
    return updatedWallet;
  } catch (error) {
    Logger.error('adaWallet::updateAdaWallet error: ' + stringifyError(error));
    throw new UpdateAdaWalletError();
  }
};

export function createAdaWallet({
  walletPassword,
  walletInitData
}: AdaWalletParams) {
  const adaWallet = toAdaWallet(walletInitData);
  const mnemonic = walletInitData.cwBackupPhrase.bpToList;
  const seed = generateWalletSeed(mnemonic, walletPassword);
  return [adaWallet, seed];
}

export function saveAdaWallet(
  adaWallet: AdaWallet,
  seed: WalletSeed
): void {
  saveInStorage(WALLET_KEY, { adaWallet, seed });
}

export function getAdaWallet(): ?AdaWallet {
  const stored = getFromStorage(WALLET_KEY);
  return stored ? stored.adaWallet : null;
}

export function getWalletSeed(): WalletSeed {
  const stored = getFromStorage(WALLET_KEY);
  return stored.seed;
}

export const isValidMnemonic = (phrase: string, numberOfWords: ?number) =>
  isValidAdaMnemonic(phrase, numberOfWords);

export const getAdaAccountRecoveryPhrase = (): AdaWalletRecoveryPhraseResponse =>
  generateAdaMnemonic();

export async function getBalance(
  addresses: Array<string>
): Promise<BigNumber> {
  try {
    const groupsOfAddresses = _.chunk(addresses, addressesLimit);
    const promises =
      groupsOfAddresses.map(groupOfAddresses => getUTXOsSumsForAddresses(groupOfAddresses));
    const partialAmounts = await Promise.all(promises);
    return partialAmounts.reduce((acc, partialAmount) =>
      acc.plus(partialAmount.sum ? new BigNumber(partialAmount.sum) : new BigNumber(0)),
      new BigNumber(0)
    );
  } catch (error) {
    Logger.error('adaWallet::getBalance error: ' + stringifyError(error));
    throw new GetBalanceError();
  }
}

export const changeAdaWalletPassphrase = (
  { oldPassword, newPassword }: ChangeAdaWalletPassphraseParams
): Promise<AdaWallet> => {
  try {
    const walletSeed = getWalletSeed();
    const updatedWalletSeed = updateWalletSeedPassword(walletSeed, oldPassword, newPassword);
    const updatedWallet = Object.assign({}, getAdaWallet(), { cwPassphraseLU: moment().format() });
    saveAdaWallet(updatedWallet, updatedWalletSeed);
    return Promise.resolve(updatedWallet);
  } catch (err) {
    if (err.message.includes('Passphrase doesn\'t match')) {
      throw new Error('Invalid old passphrase given');
    }
    throw err;
  }
};

function _saveAdaWalletKeepingSeed(adaWallet: AdaWallet): void {
  const seed = getWalletSeed();
  saveAdaWallet(adaWallet, seed);
}<|MERGE_RESOLUTION|>--- conflicted
+++ resolved
@@ -8,11 +8,7 @@
 } from '../../utils/logging';
 import {
   saveInStorage,
-<<<<<<< HEAD
   getFromStorage
-=======
-  getFromStorage,
->>>>>>> 24b45e0b
 } from './lib/utils';
 import {
   generateWalletSeed,
@@ -22,16 +18,16 @@
 } from './lib/cardanoCrypto/cryptoWallet';
 import { toAdaWallet } from './lib/cardanoCrypto/cryptoToModel';
 import {
-<<<<<<< HEAD
   getAdaAddressesList,
   newAdaAddress,
   updateUsedAddresses
-=======
-  getAdaAddresses,
-  newAdaAddress
->>>>>>> 24b45e0b
 } from './adaAddress';
 import { newCryptoAccount } from './adaAccount';
+import {
+  getAdaConfirmedTxs,
+  updateAdaTxsHistory,
+  updateAdaPendingTxs
+} from './adaTransactions/adaTransactionsHistory';
 import type {
   AdaWallet,
   UpdateAdaWalletParams,
@@ -81,29 +77,17 @@
 export const refreshAdaWallet = async (): Promise<?AdaWallet> => {
   const persistentWallet = getAdaWallet();
   if (!persistentWallet) return Promise.resolve();
-<<<<<<< HEAD
-=======
-  const addresses = getAdaAddresses();
+  const adaAddresses = await getAdaAddressesList();
+  const addresses = adaAddresses.map(address => address.cadId);
   // Update wallet balance
->>>>>>> 24b45e0b
   try {
-    const persistentAddresses: AdaAddresses = await getAdaAddressesList();
-    const addresses: Array<string> = persistentAddresses.map(addr => addr.cadId);
-    // Update wallet balance
     const updatedWallet = Object.assign({}, persistentWallet, {
       cwAmount: {
         getCCoin: await getBalance(addresses)
       }
     });
-<<<<<<< HEAD
-    saveInStorage(WALLET_KEY, updatedWallet);
-    await updateAdaPendingTxs(addresses);
-    const confirmedTxs = await getAdaConfirmedTxs();
-    await updateAdaTxsHistory(confirmedTxs, addresses);
+    _saveAdaWalletKeepingSeed(updatedWallet);
     await updateUsedAddresses();
-=======
-    _saveAdaWalletKeepingSeed(updatedWallet);
->>>>>>> 24b45e0b
     return updatedWallet;
   } catch (error) {
     Logger.error('adaWallet::updateAdaWallet error: ' + stringifyError(error));
