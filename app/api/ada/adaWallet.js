// @flow
import _ from 'lodash';
import moment from 'moment';
import BigNumber from 'bignumber.js';
import {
  Logger,
  stringifyError
} from '../../utils/logging';
import {
  generateWalletMasterKey,
  generateAdaMnemonic,
  isValidAdaMnemonic,
  updateWalletMasterKeyPassword,
} from './lib/cardanoCrypto/cryptoWallet';
import { toAdaWallet } from './lib/cardanoCrypto/cryptoToModel';
import {
  getAdaAddressesList,
  newAdaAddress
} from './adaAddress';
import { newCryptoAccount } from './adaAccount';
import type {
  AdaWallet,
  UpdateAdaWalletParams,
} from './adaTypes';
import type {
  AdaWalletParams,
  ChangeAdaWalletPassphraseParams,
  AdaWalletRecoveryPhraseResponse,
} from './index';
import {
  getUTXOsSumsForAddresses
} from './lib/icarus-backend-api';
import { UpdateAdaWalletError, GetBalanceError } from './errors';
<<<<<<< HEAD
import { saveAdaWallet, getAdaWallet, getWalletSeed } from './adaLocalStorage';
import type { ConfigType } from '../../../config/config-types';

declare var CONFIG : ConfigType;
const addressesLimit = CONFIG.app.addressRequestSize;
=======
import { saveAdaWallet, getAdaWallet, getWalletMasterKey } from './adaLocalStorage';
>>>>>>> 8f90e1b8

/* Create and save a wallet with your master key, and a SINGLE account with one address */
export async function newAdaWallet({
  walletPassword,
  walletInitData
}: AdaWalletParams): Promise<AdaWallet> {
  const [adaWallet, masterKey] = createAdaWallet({ walletPassword, walletInitData });
  const cryptoAccount = newCryptoAccount(masterKey, walletPassword);
  newAdaAddress(cryptoAccount, [], 'External');
  saveAdaWallet(adaWallet, masterKey);
  return Promise.resolve(adaWallet);
}

export const updateAdaWallet = async (
  { walletMeta }: UpdateAdaWalletParams
): Promise<?AdaWallet> => {
  const persistentWallet = getAdaWallet();
  if (!persistentWallet) return Promise.resolve();
  try {
    const updatedWallet = Object.assign({}, persistentWallet, { cwMeta: walletMeta });
    _saveAdaWalletKeepingMasterKey(updatedWallet);
    return updatedWallet;
  } catch (error) {
    Logger.error('adaWallet::updateAdaWallet error: ' + stringifyError(error));
    throw new UpdateAdaWalletError();
  }
};

export const refreshAdaWallet = async (): Promise<?AdaWallet> => {
  const persistentWallet = getAdaWallet();
  if (!persistentWallet) return Promise.resolve();
  const adaAddresses = await getAdaAddressesList();
  const addresses = adaAddresses.map(address => address.cadId);
  // Update wallet balance
  try {
    const updatedWallet = Object.assign({}, persistentWallet, {
      cwAmount: {
        getCCoin: await getBalance(addresses)
      }
    });
    _saveAdaWalletKeepingMasterKey(updatedWallet);
    return updatedWallet;
  } catch (error) {
    Logger.error('adaWallet::updateAdaWallet error: ' + stringifyError(error));
    throw new UpdateAdaWalletError();
  }
};

export function createAdaWallet({
  walletPassword,
  walletInitData
}: AdaWalletParams) {
  const adaWallet = toAdaWallet(walletInitData);
  const mnemonic = walletInitData.cwBackupPhrase.bpToList;
  const masterKey = generateWalletMasterKey(mnemonic, walletPassword);
  return [adaWallet, masterKey];
}

export const isValidMnemonic = (phrase: string, numberOfWords: ?number) =>
  isValidAdaMnemonic(phrase, numberOfWords);

export const getAdaAccountRecoveryPhrase = (): AdaWalletRecoveryPhraseResponse =>
  generateAdaMnemonic();

export async function getBalance(
  addresses: Array<string>
): Promise<BigNumber> {
  try {
    const groupsOfAddresses = _.chunk(addresses, addressesLimit);
    const promises =
      groupsOfAddresses.map(groupOfAddresses => getUTXOsSumsForAddresses(groupOfAddresses));
    const partialAmounts = await Promise.all(promises);
    return partialAmounts.reduce((acc, partialAmount) =>
      acc.plus(partialAmount.sum ? new BigNumber(partialAmount.sum) : new BigNumber(0)),
      new BigNumber(0)
    );
  } catch (error) {
    Logger.error('adaWallet::getBalance error: ' + stringifyError(error));
    throw new GetBalanceError();
  }
}

export const changeAdaWalletPassphrase = (
  { oldPassword, newPassword }: ChangeAdaWalletPassphraseParams
): Promise<AdaWallet> => {
  const walletMasterKey = getWalletMasterKey();
  const updatedWalletMasterKey =
    updateWalletMasterKeyPassword(walletMasterKey, oldPassword, newPassword);
  const updatedWallet = Object.assign({}, getAdaWallet(), { cwPassphraseLU: moment().format() });
  saveAdaWallet(updatedWallet, updatedWalletMasterKey);
  return Promise.resolve(updatedWallet);
};

function _saveAdaWalletKeepingMasterKey(adaWallet: AdaWallet): void {
  const masterKey = getWalletMasterKey();
  saveAdaWallet(adaWallet, masterKey);
}<|MERGE_RESOLUTION|>--- conflicted
+++ resolved
@@ -31,15 +31,11 @@
   getUTXOsSumsForAddresses
 } from './lib/icarus-backend-api';
 import { UpdateAdaWalletError, GetBalanceError } from './errors';
-<<<<<<< HEAD
-import { saveAdaWallet, getAdaWallet, getWalletSeed } from './adaLocalStorage';
+import { saveAdaWallet, getAdaWallet, getWalletMasterKey } from './adaLocalStorage';
 import type { ConfigType } from '../../../config/config-types';
 
 declare var CONFIG : ConfigType;
 const addressesLimit = CONFIG.app.addressRequestSize;
-=======
-import { saveAdaWallet, getAdaWallet, getWalletMasterKey } from './adaLocalStorage';
->>>>>>> 8f90e1b8
 
 /* Create and save a wallet with your master key, and a SINGLE account with one address */
 export async function newAdaWallet({
