// @flow
import { Wallet } from 'rust-cardano-crypto';
import { getCryptoWalletFromMasterKey } from './lib/cardanoCrypto/cryptoWallet';
import { getOrFail } from './lib/cardanoCrypto/cryptoUtils';
<<<<<<< HEAD
import {
  getFromStorage,
  saveInStorage
} from './lib/utils';
import type { WalletMasterKey } from './lib/cardanoCrypto/cryptoWallet';
=======
import type { WalletSeed } from './lib/cardanoCrypto/cryptoWallet';
import { saveCryptoAccount } from './adaLocalStorage';
>>>>>>> 3f5c9e62

const ACCOUNT_INDEX = 0; /* Currently we only provide a SINGLE account */

export function newCryptoAccount(
  masterKey: WalletMasterKey,
  walletPassword: string
): CryptoAccount {
  const cryptoAccount = createCryptoAccount(masterKey, walletPassword);
  saveCryptoAccount(cryptoAccount);
  return cryptoAccount;
}

export function createCryptoAccount(
  masterKey: WalletMasterKey,
  walletPassword: string,
  accountIndex: number = ACCOUNT_INDEX
): CryptoAccount {
<<<<<<< HEAD
  const cryptoWallet = getCryptoWalletFromMasterKey(masterKey, walletPassword);
  const result = getOrFail(Wallet.newAccount(cryptoWallet, accountIndex));
  return Object.assign({ account: accountIndex }, result);
}

export function saveCryptoAccount(
  ca: CryptoAccount
): void {
  saveInStorage(ACCOUNT_KEY, ca);
}

export function getSingleCryptoAccount(): CryptoAccount {
  return getFromStorage(ACCOUNT_KEY);
=======
  const cryptoWallet = getCryptoWalletFromSeed(seed, walletPassword);
  // This Ok object is the crypto account
  const { Ok } = getOrFail(Wallet.newAccount(cryptoWallet, accountIndex));
  return Ok;
>>>>>>> 3f5c9e62
}<|MERGE_RESOLUTION|>--- conflicted
+++ resolved
@@ -2,16 +2,8 @@
 import { Wallet } from 'rust-cardano-crypto';
 import { getCryptoWalletFromMasterKey } from './lib/cardanoCrypto/cryptoWallet';
 import { getOrFail } from './lib/cardanoCrypto/cryptoUtils';
-<<<<<<< HEAD
-import {
-  getFromStorage,
-  saveInStorage
-} from './lib/utils';
 import type { WalletMasterKey } from './lib/cardanoCrypto/cryptoWallet';
-=======
-import type { WalletSeed } from './lib/cardanoCrypto/cryptoWallet';
 import { saveCryptoAccount } from './adaLocalStorage';
->>>>>>> 3f5c9e62
 
 const ACCOUNT_INDEX = 0; /* Currently we only provide a SINGLE account */
 
@@ -29,24 +21,7 @@
   walletPassword: string,
   accountIndex: number = ACCOUNT_INDEX
 ): CryptoAccount {
-<<<<<<< HEAD
   const cryptoWallet = getCryptoWalletFromMasterKey(masterKey, walletPassword);
   const result = getOrFail(Wallet.newAccount(cryptoWallet, accountIndex));
   return Object.assign({ account: accountIndex }, result);
-}
-
-export function saveCryptoAccount(
-  ca: CryptoAccount
-): void {
-  saveInStorage(ACCOUNT_KEY, ca);
-}
-
-export function getSingleCryptoAccount(): CryptoAccount {
-  return getFromStorage(ACCOUNT_KEY);
-=======
-  const cryptoWallet = getCryptoWalletFromSeed(seed, walletPassword);
-  // This Ok object is the crypto account
-  const { Ok } = getOrFail(Wallet.newAccount(cryptoWallet, accountIndex));
-  return Ok;
->>>>>>> 3f5c9e62
 }