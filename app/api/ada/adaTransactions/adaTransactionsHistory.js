// @flow
import _ from 'lodash';
import moment from 'moment';
import BigNumber from 'bignumber.js';
import {
  Logger,
  stringifyError
} from '../../../utils/logging';
import {
  getTransactionsHistoryForAddresses,
  transactionsLimit,
  addressesLimit,
  getPendingTxsForAddresses
} from '../lib/icarus-backend-api';
import {
  insertOrReplaceToTxsTable,
  getDBRow,
  getTxWithDBSchema,
  getMostRecentTxFromRows,
  getAllTxsFromTxsTable,
  updatePendingTxs,
  getConfirmedTxsFromDB
} from '../lib/lovefieldDatabase';
import {
  getLastBlockNumber,
  saveLastBlockNumber
} from '../getAdaLastBlockNumber';
import {
  UpdateAdaTxsHistoryError,
  PendingTransactionError
} from '../errors';
import type
 {
  AdaTransaction,
  AdaTransactions,
  AdaTransactionInputOutput
} from '../adaTypes';

<<<<<<< HEAD
export async function getAdaTransactions() {
  const adaTransactionsFromDB = await getAllTxsFromTxsTable();
  return adaTransactionsFromDB.map(dbTx =>
    convertFromDBToAdaTransaction(dbTx));
}
=======
// FIXME: Extract to another file
const Logger = console;
const stringifyError = o => o.toString();

export const getAdaConfirmedTxs = getConfirmedTxsFromDB;
>>>>>>> e4ad6fad

export const getAdaTxsHistoryByWallet = async (): Promise<AdaTransactions> => {
  const transactions = await getAllTxsFromTxsTable();
  return Promise.resolve([transactions, transactions.length]);
};

export async function updateAdaPendingTxs(addresses: Array<string>) {
  try {
    const txs = await _getTxsForChunksOfAddresses(
      addresses,
      getPendingTxsForAddresses
    );
    const mappedPendingTxs = _mapToTxRow(txs, addresses);
    return updatePendingTxs(mappedPendingTxs);
  } catch (error) {
    Logger.error('adaTransactionsHistory::updateAdaPendingTxs error: ' + stringifyError(error));
    throw new PendingTransactionError();
  }
}

export async function updateAdaTxsHistory(
  existingTransactions: Array<AdaTransaction>,
  addresses: Array<string>
) {
  try {
    const mostRecentTx = Object.assign({}, existingTransactions[0]);
    const dateFrom = mostRecentTx && mostRecentTx.ctMeta ?
      moment(mostRecentTx.ctMeta.ctmDate) :
      moment(new Date(0));
    const mappedTxs = await _getTxsForChunksOfAddresses(addresses, groupOfAddresses =>
      _updateAdaTxsHistoryForGroupOfAddresses([], groupOfAddresses, dateFrom, addresses)
    );
    return insertOrReplaceToTxsTable(mappedTxs);
  } catch (error) {
    Logger.error('adaTransactionsHistory::updateAdaTxsHistory error: ' + stringifyError(error));
    throw new UpdateAdaTxsHistoryError();
  }
}

async function _getTxsForChunksOfAddresses(addresses, apiCall) {
  const groupsOfAddresses = _.chunk(addresses, addressesLimit);
  const groupedTxsPromises = groupsOfAddresses.map(apiCall);
  const groupedTxs = await Promise.all(groupedTxsPromises);
  return groupedTxs.reduce((accum, chunkTxs) => accum.concat(chunkTxs), []);
}

async function _updateAdaTxsHistoryForGroupOfAddresses(
  previousTxsRows,
  groupOfAddresses,
  dateFrom,
  allAddresses
) {
  const mostRecentTx = getMostRecentTxFromRows(previousTxsRows);
  const updatedDateFrom = mostRecentTx ? moment(mostRecentTx.ctMeta.ctmDate) : dateFrom;
  const txHash = mostRecentTx ? mostRecentTx.ctId : mostRecentTx;
  const history = await getTransactionsHistoryForAddresses(
    groupOfAddresses,
    updatedDateFrom,
    txHash
  );
  if (history.length > 0) {
    // FIXME: Add an endpoint for querying the best_block_num
    // Update last block, done for one tx as all the best_block_num of a request are the same
    const lastKnownBlockNumber = getLastBlockNumber();
    if (!lastKnownBlockNumber || history[0].best_block_num > lastKnownBlockNumber) {
      saveLastBlockNumber(history[0].best_block_num);
    }

    const transactionsRows = previousTxsRows.concat(
      _mapToTxRow(history, allAddresses));
    if (history.length === transactionsLimit) {
      return await _updateAdaTxsHistoryForGroupOfAddresses(
        transactionsRows,
        groupOfAddresses,
        dateFrom,
        allAddresses
      );
    }
    return Promise.resolve(transactionsRows);
  }
  return Promise.resolve(previousTxsRows);
}

function _mapToTxRow(
  transactions,
  accountAddresses
) {
  return transactions.map(tx => {
    const inputs = _mapInputOutput(tx.inputs_address, tx.inputs_amount);
    const outputs = _mapInputOutput(tx.outputs_address, tx.outputs_amount);
    const { isOutgoing, amount } = _spenderData(inputs, outputs, accountAddresses);
    const time = tx.time || tx.created_time;
    const newtx = getTxWithDBSchema(amount, tx, inputs, isOutgoing, outputs, time);
    return getDBRow(newtx);
  });
}

function _mapInputOutput(addresses, amounts): AdaTransactionInputOutput {
  return addresses.map((address, index) => [address, { getCCoin: amounts[index] }]);
}

function _spenderData(txInputs, txOutputs, addresses) {
  const sum = toSum =>
    toSum.reduce(
      ({ totalAmount, count }, [address, { getCCoin }]) => {
        if (addresses.indexOf(address) < 0) return { totalAmount, count };
        return {
          totalAmount: totalAmount.plus(new BigNumber(getCCoin)),
          count: count + 1
        };
      },
      {
        totalAmount: new BigNumber(0),
        count: 0
      }
    );

  const incoming = sum(txOutputs);
  const outgoing = sum(txInputs);

  const isOutgoing = outgoing.totalAmount.greaterThanOrEqualTo(
    incoming.totalAmount
  );

  const isLocal =
    incoming.count === txInputs.length &&
    outgoing.count === txOutputs.length;

  let amount;
  if (isLocal) amount = outgoing.totalAmount;
  else if (isOutgoing) amount = outgoing.totalAmount.minus(incoming.totalAmount);
  else amount = incoming.totalAmount.minus(outgoing.totalAmount);

  return {
    isOutgoing,
    amount
  };
}<|MERGE_RESOLUTION|>--- conflicted
+++ resolved
@@ -36,19 +36,7 @@
   AdaTransactionInputOutput
 } from '../adaTypes';
 
-<<<<<<< HEAD
-export async function getAdaTransactions() {
-  const adaTransactionsFromDB = await getAllTxsFromTxsTable();
-  return adaTransactionsFromDB.map(dbTx =>
-    convertFromDBToAdaTransaction(dbTx));
-}
-=======
-// FIXME: Extract to another file
-const Logger = console;
-const stringifyError = o => o.toString();
-
 export const getAdaConfirmedTxs = getConfirmedTxsFromDB;
->>>>>>> e4ad6fad
 
 export const getAdaTxsHistoryByWallet = async (): Promise<AdaTransactions> => {
   const transactions = await getAllTxsFromTxsTable();
