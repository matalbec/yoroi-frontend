--- conflicted
+++ resolved
@@ -84,13 +84,8 @@
     const utxos: Array<UTXO> = [sampleUtxos[1]];
     const unsignedTxResponse = await newAdaUnsignedTxFromUtxo(
       'Ae2tdPwUPEZKX8N2TjzBXLy5qrecnQUniTd2yxE8mWyrh2djNpUkbAtXtP4',
-<<<<<<< HEAD
-      '5000', // smaller than input
-      null,
-=======
       '5001', // smaller than input
       [],
->>>>>>> c4133cd1
       utxos
     );
     expect(unsignedTxResponse.senderUtxos).toEqual(utxos);
@@ -107,13 +102,8 @@
     const utxos: Array<UTXO> = [sampleUtxos[1]];
     expect(newAdaUnsignedTxFromUtxo(
       'Ae2tdPwUPEZKX8N2TjzBXLy5qrecnQUniTd2yxE8mWyrh2djNpUkbAtXtP4',
-<<<<<<< HEAD
-      '1900000', // bigger than input including fees
-      null,
-=======
       '1900001', // bigger than input including fees
       [],
->>>>>>> c4133cd1
       utxos
     )).rejects.toThrow(NotEnoughMoneyToSendError);
   });
@@ -141,13 +131,8 @@
     const utxos: Array<UTXO> = sampleUtxos;
     const unsignedTxResponse = await newAdaUnsignedTxFromUtxo(
       'Ae2tdPwUPEZKX8N2TjzBXLy5qrecnQUniTd2yxE8mWyrh2djNpUkbAtXtP4',
-<<<<<<< HEAD
-      '1000', // smaller than input
-      sampleAdaAddresses[0],
-=======
       '1001', // smaller than input
       [sampleAdaAddresses[0]],
->>>>>>> c4133cd1
       utxos
     );
     // input selection will only take 2 of the 3 inputs
@@ -167,13 +152,8 @@
     const utxos: Array<UTXO> = sampleUtxos;
     const unsignedTxResponse = await newAdaUnsignedTx(
       'Ae2tdPwUPEZKX8N2TjzBXLy5qrecnQUniTd2yxE8mWyrh2djNpUkbAtXtP4',
-<<<<<<< HEAD
-      '5000', // smaller than input
-      null,
-=======
       '5001', // smaller than input
       [],
->>>>>>> c4133cd1
       [sampleAdaAddresses[1]],
       makeNetworkMock(utxos),
     );
@@ -193,13 +173,8 @@
     const utxos: Array<UTXO> = sampleUtxos;
     const unsignedTxResponse = await newAdaUnsignedTx(
       'Ae2tdPwUPEZKX8N2TjzBXLy5qrecnQUniTd2yxE8mWyrh2djNpUkbAtXtP4',
-<<<<<<< HEAD
-      '5000', // smaller than input
-      null,
-=======
       '5001', // smaller than input
       [],
->>>>>>> c4133cd1
       [sampleAdaAddresses[1]],
       makeNetworkMock(utxos),
     );
