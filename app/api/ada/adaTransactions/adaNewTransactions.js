--- conflicted
+++ resolved
@@ -37,15 +37,11 @@
   GetAllUTXOsForAddressesError,
   InvalidWitnessError
 } from '../errors';
-<<<<<<< HEAD
-import { getSingleCryptoAccount, getWalletSeed } from '../adaLocalStorage';
+import { getSingleCryptoAccount, getWalletMasterKey } from '../adaLocalStorage';
 import type { ConfigType } from '../../../../config/config-types';
 
 declare var CONFIG : ConfigType;
 const addressesLimit = CONFIG.app.addressRequestSize;
-=======
-import { getSingleCryptoAccount, getWalletMasterKey } from '../adaLocalStorage';
->>>>>>> 8f90e1b8
 
 const fakePassword = 'fake';
 
