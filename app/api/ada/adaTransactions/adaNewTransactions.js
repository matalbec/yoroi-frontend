// @flow
import _ from 'lodash';
import { Wallet } from 'rust-cardano-crypto';
import {
  getUTXOsForAddresses,
  addressesLimit,
  sendTx
} from '../lib/icarus-backend-api';
import {
  mapToList
} from '../lib/utils';
import {
  Logger,
  stringifyError
} from '../../../utils/logging';
import {
<<<<<<< HEAD
  getWalletMasterKey
} from '../adaWallet';
import { getSingleCryptoAccount } from '../adaAccount';
import {
=======
>>>>>>> 3f5c9e62
  saveAdaAddress,
  removeAdaAddress,
  createAdaAddress,
  getAdaAddressesMap,
  getAdaAddressesList
} from '../adaAddress';
import {
  getCryptoWalletFromMasterKey,
  generateWalletMasterKey,
  generateAdaMnemonic,
} from '../lib/cardanoCrypto/cryptoWallet';
import { getOrFail } from '../lib/cardanoCrypto/cryptoUtils';
import type {
  AdaAddresses,
  AdaTransactionFee,
  UTXO
} from '../adaTypes';
import {
  NotEnoughMoneyToSendError,
  TransactionError,
  SendTransactionError,
  GetAllUTXOsForAddressesError,
  InvalidWitnessError
} from '../errors';
import { getSingleCryptoAccount, getWalletSeed } from '../adaLocalStorage';

const fakePassword = 'fake';

export function getAdaTransactionFee(
  receiver: string,
  amount: string
): Promise<AdaTransactionFee> {
  const fakeWalletMasterKey = generateWalletMasterKey(generateAdaMnemonic().join(' '), fakePassword);
  return _getAdaTransaction(
    receiver,
    amount,
    getCryptoWalletFromMasterKey(fakeWalletMasterKey, fakePassword)
  )
    .then(response => {
      const [{ fee }] = response;
      return { getCCoin: fee };
    })
    .catch(err => {
      Logger.error('adaNetTransactions::getAdaTransactionFee error: ' + stringifyError(err));
      const notEnoughFunds = err.message === 'FeeCalculationError(NotEnoughInput)' ||
        err.message === 'FeeCalculationError(NoInputs)';
      if (notEnoughFunds) throw new NotEnoughMoneyToSendError();
      throw new TransactionError(err.message);
    });
}

export async function newAdaTransaction(
  receiver: string,
  amount: string,
  password: string
): Promise<any> {
  const masterKey = getWalletMasterKey();
  const cryptoWallet = getCryptoWalletFromMasterKey(masterKey, password);
  const [{ cbor_encoded_tx }, changeAdaAddr] =
    await _getAdaTransaction(receiver, amount, cryptoWallet);
  const signedTx = Buffer.from(cbor_encoded_tx).toString('base64');
  await saveAdaAddress(changeAdaAddr, 'Internal');
  try {
    const backendResponse = await sendTx(signedTx);
    return backendResponse;
  } catch (sendTxError) {
    removeAdaAddress(changeAdaAddr);
    Logger.error('adaNewTransactions::newAdaTransaction error: ' +
      stringifyError(sendTxError));
    if (sendTxError instanceof InvalidWitnessError) {
      throw new InvalidWitnessError();
    }
    throw new SendTransactionError();
  }
}

export async function getAllUTXOsForAddresses(
  addresses: Array<string>
): Promise<Array<UTXO>> {
  try {
    const groupsOfAddresses = _.chunk(addresses, addressesLimit);
    const promises = groupsOfAddresses.map(groupOfAddresses =>
      getUTXOsForAddresses(groupOfAddresses));
    return Promise.all(promises).then(groupsOfUTXOs =>
      groupsOfUTXOs.reduce((acc, groupOfUTXOs) => acc.concat(groupOfUTXOs), []));
  } catch (getUtxosError) {
    Logger.error('adaNewTransactions::getAllUTXOsForAddresses error: ' +
      stringifyError(getUtxosError));
    throw new GetAllUTXOsForAddressesError();
  }
}

export async function getAdaTransactionFromSenders(
  senders: AdaAddresses,
  receiver: string,
  amount: string,
  cryptoWallet: CryptoWallet
) {
  const cryptoAccount = getSingleCryptoAccount();
  const addressesMap = await getAdaAddressesMap();
  const addresses = mapToList(addressesMap);
  const changeAdaAddr = await createAdaAddress(cryptoAccount, addresses, 'Internal');
  const changeAddr = changeAdaAddr.cadId;
  const outputs = [{ address: receiver, value: amount }];
  const senderUtxos = await getAllUTXOsForAddresses(_getAddresses(senders));
  const inputs = _mapUTXOsToInputs(senderUtxos, addressesMap);
  const result = getOrFail(Wallet.spend(cryptoWallet, inputs, outputs, changeAddr));
  return [result, changeAdaAddr];
}

async function _getAdaTransaction(
  receiver: string,
  amount: string,
  cryptoWallet: CryptoWallet,
) {
  const senders = await getAdaAddressesList();
  return getAdaTransactionFromSenders(senders, receiver, amount, cryptoWallet);
}

function _getAddresses(
  adaAddresses: AdaAddresses
): Array<string> {
  return adaAddresses.map(addr => addr.cadId);
}

function _mapUTXOsToInputs(utxos, adaAddressesMap) {
  return utxos.map((utxo) => ({
    ptr: {
      index: utxo.tx_index,
      id: utxo.tx_hash
    },
    value: {
      address: utxo.receiver,
      value: utxo.amount
    },
    addressing: {
      account: adaAddressesMap[utxo.receiver].account,
      change: adaAddressesMap[utxo.receiver].change,
      index: adaAddressesMap[utxo.receiver].index
    }
  }));
}<|MERGE_RESOLUTION|>--- conflicted
+++ resolved
@@ -14,13 +14,6 @@
   stringifyError
 } from '../../../utils/logging';
 import {
-<<<<<<< HEAD
-  getWalletMasterKey
-} from '../adaWallet';
-import { getSingleCryptoAccount } from '../adaAccount';
-import {
-=======
->>>>>>> 3f5c9e62
   saveAdaAddress,
   removeAdaAddress,
   createAdaAddress,
@@ -45,7 +38,7 @@
   GetAllUTXOsForAddressesError,
   InvalidWitnessError
 } from '../errors';
-import { getSingleCryptoAccount, getWalletSeed } from '../adaLocalStorage';
+import { getSingleCryptoAccount, getWalletMasterKey } from '../adaLocalStorage';
 
 const fakePassword = 'fake';
 
