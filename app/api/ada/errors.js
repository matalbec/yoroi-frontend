--- conflicted
+++ resolved
@@ -67,7 +67,11 @@
     defaultMessage: '!!!Error while creating transaction.',
     description: '"Error while creating transaction." error message'
   },
-<<<<<<< HEAD
+  pendingTransactionError: {
+    id: 'api.errors.pendingTransactionError',
+    defaultMessage: '!!!Error while updating pending transactions.',
+    description: '"Error while updating pending transactions." error message'
+  },
   getAddressesWithFundsError: {
     id: 'api.errors.getAddressesWithFundsError',
     defaultMessage: '!!!Error while getting addresses with funds.',
@@ -77,12 +81,6 @@
     id: 'api.errors.generateTransferTxError',
     defaultMessage: '!!!Error while generating transfer transacion.',
     description: '"Error while generating transfer transacion." error message'
-=======
-  pendingTransactionError: {
-    id: 'api.errors.pendingTransactionError',
-    defaultMessage: '!!!Error while updating pending transactions.',
-    description: '"Error while updating pending transactions." error message'
->>>>>>> e4ad6fad
   }
 });
 
@@ -203,7 +201,15 @@
   }
 }
 
-<<<<<<< HEAD
+export class PendingTransactionError extends LocalizableError {
+  constructor() {
+    super({
+      id: messages.pendingTransactionError.id,
+      defaultMessage: messages.pendingTransactionError.defaultMessage,
+    });
+  }
+}
+
 export class GetAddressesWithFundsError extends LocalizableError {
   constructor() {
     super({
@@ -218,13 +224,6 @@
     super({
       id: messages.generateTransferTxError.id,
       defaultMessage: messages.generateTransferTxError.defaultMessage
-=======
-export class PendingTransactionError extends LocalizableError {
-  constructor() {
-    super({
-      id: messages.pendingTransactionError.id,
-      defaultMessage: messages.pendingTransactionError.defaultMessage,
->>>>>>> e4ad6fad
     });
   }
 }