// @flow

import BigNumber from 'bignumber.js';

import type {
  AdaWallet,
  AdaWallets,
  AdaWalletInitData,
  AdaWalletRecoveryPhraseResponse,
  AdaAccounts,
  AdaTransactions,
  AdaTransaction,
  AdaTransactionInputOutput
} from './types';

import {
  toWallet,
  generateAccount,
  isValidAdaMnemonic,
  generateAdaMnemonic,
  buildSignedRequest,
  calculateTxFee
} from './lib/ada-wallet';

<<<<<<< HEAD
import { decryptWithPassword } from '../../utils/crypto/cryptoUtils';
=======
import { AdaTxFeeParams } from './adaTxFee'
>>>>>>> 8afb1e11

import { getInfo, getTxInfo } from './lib/explorer-api';
import { syncStatus, getUTXOsOfAddress, sendTx } from './lib/cardano-sl-api';

const WALLET_KEY = 'WALLET'; // single wallet atm
const ACCOUNT_KEY = 'ACCOUNT'; // single account atm
const TX_KEY = 'TXS'; // single txs list atm

export type AdaWalletParams = {
  walletPassword: ?string,
  walletInitData: AdaWalletInitData
};

export type IsValidAdaAddressParams = {
  /*ca: string,*/
  address: string
};

export type GetAdaWalletAccountsParams = {
  walletId: string
};

export type GetAdaHistoryByWalletParams = {
  ca: string,
  walletId: string,
  skip: number,
  limit: number
};

export type NewAdaPaymentParams = {
  sender: string,
  receiver: string,
  amount: string,
  password: ?string,
  // "groupingPolicy" - Spend everything from the address
  // "OptimizeForSize" for no grouping
  groupingPolicy: ?'OptimizeForSecurity' | 'OptimizeForSize'
};

export const isValidAdaAddress = ({
  /*ca, */ address
}: IsValidAdaAddressParams): Promise<boolean> => Promise.resolve(true);

export const isValidMnemonic = (phrase: string, numberOfWords: number = 12) =>
  isValidAdaMnemonic(phrase, numberOfWords);

export async function newAdaWallet({
  walletPassword,
  walletInitData
}: AdaWalletParams): Promise<AdaWallet> {
  // FIXME: We should remove the plain mnemonic from the local storage
  const toSave = toWallet(walletInitData);
  saveInStorage(WALLET_KEY, toSave);
  const account = generateAccount(toSave.mnemonic, walletPassword);
  saveInStorage(ACCOUNT_KEY, account);
  return Promise.resolve(toSave.wallet);
}

export const restoreAdaWallet = ({
  walletPassword,
  walletInitData
}: AdaWalletParams): Promise<AdaWallet> =>
  newAdaWallet({ walletPassword, walletInitData });

export const getAdaWallets = async (): Promise<AdaWallets> => {
  const persistentWallet = getFromStorage(WALLET_KEY);
  if (!persistentWallet) return Promise.resolve([]);

  const account = getFromStorage(ACCOUNT_KEY);
  const accountResponse = await getInfo(account.address);

  const updatedWallet = Object.assign({}, persistentWallet.wallet, {
    cwAmount: {
      getCCoin: accountResponse.caBalance.getCoin
    }
  });
  // FIXME: We should remove the plain mnemonic from the local storage
  saveInStorage(WALLET_KEY, {
    mnemonic: persistentWallet.mnemonic,
    wallet: updatedWallet
  });

  if (accountResponse.caTxList.length > 0) {
    const txRequests = accountResponse.caTxList.map(({ ctbId }) =>
      getTxInfo(ctbId)
    );
    const [syncStatusResponse, ...txsResponse] = await Promise.all(
      [syncStatus()].concat(txRequests)
    );

    const latestBlockNumber =
      syncStatusResponse._spNetworkCD.getChainDifficulty.getBlockCount;

    saveInStorage(
      TX_KEY,
      mapTransactions(txsResponse, account.address, latestBlockNumber)
    );
  }

  return Promise.resolve([updatedWallet]);
};

export const getAdaAccountRecoveryPhrase = (): AdaWalletRecoveryPhraseResponse =>
  generateAdaMnemonic();

export const getAdaWalletAccounts = ({
  walletId
}: GetAdaWalletAccountsParams): Promise<AdaAccounts> => {
  const account = getFromStorage(ACCOUNT_KEY);
  if (!account) return Promise.resolve([]);
  const adaAccount = {
    caAddresses: [
      {
        cadAmount: {
          getCCoin: 0
        }, // FIXME: Fetch data from the server
        cadId: account.address,
        cadIsUsed: false
      }
    ],
    caAmount: {
      getCCoin: 0
    },
    caId: account.address,
    caMeta: {
      caName: 'caName'
    }
  };
  return Promise.resolve([adaAccount]);
};

export const getAdaHistoryByWallet = ({
  walletId,
  skip,
  limit
}: GetAdaHistoryByWalletParams): Promise<AdaTransactions> => {
  const transactions = getFromStorage(TX_KEY);
  if (!transactions) return Promise.resolve([[], 0]);

  return Promise.resolve([transactions, transactions.length]);
};

export const getPaymentFee = ({
  sender,
  receiver,
  amount,
  groupingPolicy
}: AdaTxFeeParams): Promise<Number> => {
  const outputs = [{ address: receiver, coin: parseInt(amount, 10) }];
  // Get UTXOs for source address.
  return getUTXOsOfAddress(sender)
    .then(utxoResponse =>
      calculateTxFee(
        sender,
        utxoResponse,
        outputs
      )
    );
};

export const newAdaPayment = ({
  sender,
  receiver,
  amount,
  groupingPolicy,
  password
}: NewAdaPaymentParams): Promise<AdaTransaction> => {
  const account = getFromStorage(ACCOUNT_KEY);
<<<<<<< HEAD
  const xprv = password ? decryptWithPassword(password, account.xprv) : account.xprv;
=======
  const outputs = [{ address: receiver, coin: parseInt(amount, 10) }];
>>>>>>> 8afb1e11
  // Get UTXOs for source address.
  return getUTXOsOfAddress(sender)
    .then(utxoResponse =>
      buildSignedRequest(
        sender,
        utxoResponse,
<<<<<<< HEAD
        xprv
=======
        outputs,
        account.xprv
>>>>>>> 8afb1e11
      )
    )
    .then(toSend => sendTx(toSend));
};

/**
 * Private method helpers
 */

function saveInStorage(key: string, toSave: any): void {
  localStorage.setItem(key, JSON.stringify(toSave));
}

function getFromStorage(key: string): any {
  const result = localStorage.getItem(key);
  if (result) return JSON.parse(result);
  return undefined;
}

function mapTransactions(
  transactions: [],
  accountAddress,
  latestBlockNumber
): Array<AdaTransaction> {
  return transactions.map(tx => {
    const { isOutgoing, amount } = spenderData(tx, accountAddress);
    const isPending = tx.ctsBlockHeight == null;
    return {
      ctAmount: {
        getCCoin: amount
      },
      ctConfirmations: isPending ? 0 : latestBlockNumber - tx.ctsBlockHeight,
      ctId: tx.ctsId,
      ctInputs: tx.ctsInputs.map(mapInputOutput),
      ctIsOutgoing: isOutgoing,
      ctMeta: {
        ctmDate: tx.ctsTxTimeIssued,
        ctmDescription: undefined,
        ctmTitle: undefined
      },
      ctOutputs: tx.ctsOutputs.map(mapInputOutput),
      ctCondition: isPending ? 'CPtxApplying' : 'CPtxInBlocks'
    };
  });
}

function mapInputOutput(txInput): AdaTransactionInputOutput {
  return [
    txInput[0],
    {
      getCCoin: txInput[1].getCoin
    }
  ];
}

function spenderData(tx, address) {
  const sum = toSum =>
    toSum.reduce(
      ({ totalAmount, count }, val) => {
        if (val[0] !== address) return { totalAmount, count };
        return {
          totalAmount: totalAmount.plus(new BigNumber(val[1].getCoin)),
          count: count + 1
        };
      },
      {
        totalAmount: new BigNumber(0),
        count: 0
      }
    );

  const incoming = sum(tx.ctsOutputs);
  const outgoing = sum(tx.ctsInputs);

  const isOutgoing = outgoing.totalAmount.greaterThanOrEqualTo(
    incoming.totalAmount
  );

  const isLocal =
    incoming.length === tx.ctsInputs.length &&
    outgoing.length === tx.ctsOutputs.length;

  let amount;
  if (isLocal) amount = outgoing.totalAmount;
  else if (isOutgoing) amount = outgoing.totalAmount - incoming.totalAmount;
  else amount = incoming.totalAmount - outgoing.totalAmount;

  return {
    isOutgoing,
    amount
  };
}<|MERGE_RESOLUTION|>--- conflicted
+++ resolved
@@ -22,11 +22,9 @@
   calculateTxFee
 } from './lib/ada-wallet';
 
-<<<<<<< HEAD
 import { decryptWithPassword } from '../../utils/crypto/cryptoUtils';
-=======
-import { AdaTxFeeParams } from './adaTxFee'
->>>>>>> 8afb1e11
+
+import { AdaTxFeeParams } from './adaTxFee';
 
 import { getInfo, getTxInfo } from './lib/explorer-api';
 import { syncStatus, getUTXOsOfAddress, sendTx } from './lib/cardano-sl-api';
@@ -195,23 +193,16 @@
   password
 }: NewAdaPaymentParams): Promise<AdaTransaction> => {
   const account = getFromStorage(ACCOUNT_KEY);
-<<<<<<< HEAD
   const xprv = password ? decryptWithPassword(password, account.xprv) : account.xprv;
-=======
   const outputs = [{ address: receiver, coin: parseInt(amount, 10) }];
->>>>>>> 8afb1e11
   // Get UTXOs for source address.
   return getUTXOsOfAddress(sender)
     .then(utxoResponse =>
       buildSignedRequest(
         sender,
         utxoResponse,
-<<<<<<< HEAD
-        xprv
-=======
         outputs,
         account.xprv
->>>>>>> 8afb1e11
       )
     )
     .then(toSend => sendTx(toSend));
