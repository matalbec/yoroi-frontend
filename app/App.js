// @flow
import React, { Component } from 'react';
import { observer } from 'mobx-react';
import { ThemeProvider } from 'react-polymorph/lib/components/ThemeProvider';
import { Router } from 'react-router-dom';
import { addLocaleData, IntlProvider } from 'react-intl';
import en from 'react-intl/locale-data/en';
import ko from 'react-intl/locale-data/ko';
import ja from 'react-intl/locale-data/ja';
import zh from 'react-intl/locale-data/zh';
import ru from 'react-intl/locale-data/ru';
import de from 'react-intl/locale-data/de';
import fr from 'react-intl/locale-data/fr';
import { Routes } from './Routes';
import { yoroiPolymorphTheme } from './themes/PolymorphThemes';
import { themeOverrides } from './themes/overrides/index';
import translations from './i18n/translations';
import type { StoresMap } from './stores/index';
import type { ActionsMap } from './actions/index';
import ThemeManager from './ThemeManager';
import environment from './environment';
import { hot } from 'react-hot-loader';

// https://github.com/yahoo/react-intl/wiki#loading-locale-data
addLocaleData([...en, ...ko, ...ja, ...zh, ...ru, ...de, ...fr]);

@observer
class App extends Component<{
  stores: StoresMap,
  actions: ActionsMap,
  history: Object,
}> {

  mobxDevToolsInstanceIfDevEnv(): ?React$Element<any> {
    if (!environment.isDev()) return undefined;
    try {
      const mobxDevToolsPackage = require('mobx-react-devtools').default;
      return React.createElement(mobxDevToolsPackage);
    } catch (err) {
      return undefined;
    }
  }

  handleChange = (e: { target: { checked: boolean } }) => {
    this.props.actions.theme.changeTheme.trigger({ theme: e.target.checked });
  }

  render() {
    const { stores, actions, history } = this.props;
    const locale = stores.profile.currentLocale;

    // Merged english messages with selected by user locale messages
    // In this case all english data would be overridden to user selected locale, but untranslated
    // (missed in object keys) just stay in english
    const mergedMessages = Object.assign({}, translations['en-US'], translations[locale]);

<<<<<<< HEAD
    const currentTheme = stores.theme.old ? 'yoroi-old' : 'yoroi';
    const themeVars = require(`./themes/prebuilt/${currentTheme}.js`); // eslint-disable-line

=======
    const themeVars = stores.profile.currentThemeVars;
>>>>>>> a77a449b
    const mobxDevTools = this.mobxDevToolsInstanceIfDevEnv();

    return (
      <div style={{ height: '100%' }}>
        <input type="checkbox" onChange={this.handleChange} checked={stores.theme.old} />
        <span> - old design </span>

        <ThemeManager variables={themeVars} />
        {/* Automatically pass a theme prop to all componenets in this subtree. */}
<<<<<<< HEAD
        <ThemeProvider
          key={currentTheme}
          theme={yoroiTheme}
          themeOverrides={themeOverrides(currentTheme)}
        >
=======
        <ThemeProvider theme={yoroiPolymorphTheme} themeOverrides={themeOverrides}>
>>>>>>> a77a449b
          <IntlProvider {...{ locale, key: locale, messages: mergedMessages }}>
            <Router history={history}>
              {Routes(stores, actions)}
            </Router>
          </IntlProvider>
        </ThemeProvider>
        {mobxDevTools}
      </div>
    );
  }
}

export default hot(module)(App);<|MERGE_RESOLUTION|>--- conflicted
+++ resolved
@@ -21,6 +21,8 @@
 import environment from './environment';
 import { hot } from 'react-hot-loader';
 
+import { THEMES } from './themes/index';
+
 // https://github.com/yahoo/react-intl/wiki#loading-locale-data
 addLocaleData([...en, ...ko, ...ja, ...zh, ...ru, ...de, ...fr]);
 
@@ -41,8 +43,21 @@
     }
   }
 
+  // temporary method
   handleChange = (e: { target: { checked: boolean } }) => {
+    const { stores } = this.props;
+    const currentTheme = stores.profile.currentTheme;
+    const theme = currentTheme === THEMES.YOROI_CLASSIC
+      ? THEMES.YOROI_MODERN
+      : THEMES.YOROI_CLASSIC;
     this.props.actions.theme.changeTheme.trigger({ theme: e.target.checked });
+    this.props.actions.profile.updateTheme.trigger({ theme });
+  }
+
+  setMarkup = () => {
+    const { stores } = this.props;
+    const currentTheme = stores.profile.currentTheme;
+    this.props.actions.theme.changeTheme.trigger({ theme: currentTheme === THEMES.YOROI_CLASSIC });
   }
 
   render() {
@@ -54,31 +69,27 @@
     // (missed in object keys) just stay in english
     const mergedMessages = Object.assign({}, translations['en-US'], translations[locale]);
 
-<<<<<<< HEAD
-    const currentTheme = stores.theme.old ? 'yoroi-old' : 'yoroi';
-    const themeVars = require(`./themes/prebuilt/${currentTheme}.js`); // eslint-disable-line
-
-=======
     const themeVars = stores.profile.currentThemeVars;
->>>>>>> a77a449b
+    const currentTheme = stores.profile.currentTheme;
     const mobxDevTools = this.mobxDevToolsInstanceIfDevEnv();
+    // console.log('stores.theme.classic', stores.theme.classic);
 
     return (
       <div style={{ height: '100%' }}>
-        <input type="checkbox" onChange={this.handleChange} checked={stores.theme.old} />
-        <span> - old design </span>
+        <ThemeManager
+          variables={themeVars}
+          setMarkup={this.setMarkup}
+          // temporary variables
+          handleChange={this.handleChange}
+          classic={stores.theme.classic}
+        />
 
-        <ThemeManager variables={themeVars} />
         {/* Automatically pass a theme prop to all componenets in this subtree. */}
-<<<<<<< HEAD
         <ThemeProvider
           key={currentTheme}
-          theme={yoroiTheme}
+          theme={yoroiPolymorphTheme}
           themeOverrides={themeOverrides(currentTheme)}
         >
-=======
-        <ThemeProvider theme={yoroiPolymorphTheme} themeOverrides={themeOverrides}>
->>>>>>> a77a449b
           <IntlProvider {...{ locale, key: locale, messages: mergedMessages }}>
             <Router history={history}>
               {Routes(stores, actions)}
