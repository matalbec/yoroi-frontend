--- conflicted
+++ resolved
@@ -52,35 +52,29 @@
     // (missed in object keys) just stay in english
     const mergedMessages = Object.assign({}, translations['en-US'], translations[locale]);
 
-<<<<<<< HEAD
-    // const currentTheme = 'yoroi';
     const currentTheme = stores.theme.old ? 'yoroi-old' : 'yoroi';
-    const theme = require(`./themes/prebuilt/${currentTheme}.js`); // eslint-disable-line
-=======
-    const currentTheme = 'yoroi';
     const themeVars = require(`./themes/prebuilt/${currentTheme}.js`); // eslint-disable-line
->>>>>>> 1b93d9f7
 
     const mobxDevTools = this.mobxDevToolsInstanceIfDevEnv();
 
     return (
       <div style={{ height: '100%' }}>
+        <input type="checkbox" onChange={this.handleChange} checked={stores.theme.old} />
+        <span> - old design </span>
+
         <ThemeManager variables={themeVars} />
         {/* Automatically pass a theme prop to all componenets in this subtree. */}
-<<<<<<< HEAD
-        <ThemeProvider key={currentTheme} theme={yoroiTheme(currentTheme)}>
-          <IntlProvider {...{ locale, key: locale, messages: mergedMessages }}>
-            <div style={{ height: '100%' }}>
-              <input type="checkbox" onChange={this.handleChange} checked={stores.theme.old} /><span> - old design </span>
-              <Router history={history} routes={Routes(stores, actions)} />
-            </div>
-=======
-        <ThemeProvider theme={yoroiTheme} themeOverrides={themeOverrides}>
+        <ThemeProvider
+          key={currentTheme}
+          // theme={yoroiTheme(currentTheme)}
+          // themeOverrides={themeOverrides}
+          theme={yoroiTheme}
+          themeOverrides={themeOverrides(currentTheme)}
+        >
           <IntlProvider {...{ locale, key: locale, messages: mergedMessages }}>
             <Router history={history}>
               {Routes(stores, actions)}
             </Router>
->>>>>>> 1b93d9f7
           </IntlProvider>
         </ThemeProvider>
         {mobxDevTools}
