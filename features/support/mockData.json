{
  "default": {
    "addresses": {
      "Ae2tdPwUPEZASB8nPKk1VsePbQZY8ZVv4mGebJ4UwmSBhRo9oR9EqkSzxod": {
        "cadAmount": {
          "getCCoin": 0
        },
        "cadId": "Ae2tdPwUPEZASB8nPKk1VsePbQZY8ZVv4mGebJ4UwmSBhRo9oR9EqkSzxod",
        "cadIsUsed": false,
        "account": 0,
        "change": 0,
        "index": 0
      }
    },
    "seed": {
      "encryptedSeed": "db05c50d0dbd3ed0de72879fa701211a597781faa593a2927fcdd3a7edb92ab2"
    },
    "password": "Secret123",
    "wallet": {
      "cwAccountsNumber": 1,
      "cwAmount": {
        "getCCoin": "0"
      },
      "cwId": "1111111111111111",
      "cwMeta": {
        "cwAssurance": "CWANormal",
        "cwName": "Test Wallet",
        "cwUnit": 0
      },
      "cwPassphraseLU": "2018-06-11T18:38:43.339Z"
    },
    "cryptoAccount": {
      "account": 0,
      "cached_account_key":"e0c9ce9d55b551ff11cab36fec1bbece53a836b6716a446d9d8619f5944c79215302a384b661114963e88678f663fe6be0af5ae27ce6c6e12f0ebcd3e8128b6a",
      "derivation_scheme": "V2"
    }
  },
  "Send transaction": {
    "utxos": [
      {
        "utxo_id": "12b19af453efc0222d8cb82028554105586c7d134b85490445b2c3c7e74f64290",
        "tx_hash": "12b19af453efc0222d8cb82028554105586c7d134b85490445b2c3c7e74f6429",
        "tx_index": 0,
        "receiver": "Ae2tdPwUPEZASB8nPKk1VsePbQZY8ZVv4mGebJ4UwmSBhRo9oR9EqkSzxod",
        "amount": "9007199254720698"
      }
    ]
  },
  "Restore wallet": {
    "usedAddresses": [
      "Ae2tdPwUPEZ3vu63a1tJVMghcbu5CWSrybC2pzwzh6dvPx7uxngY36LQnVk",
      "Ae2tdPwUPEZASB8nPKk1VsePbQZY8ZVv4mGebJ4UwmSBhRo9oR9EqkSzxod"
    ]
  },
  "Generate addresses": {
    "utxos": [
      {
        "utxo_id": "12b19af453efc0222d8cb82028554105586c7d134b85490445b2c3c7e74f64290",
        "tx_hash": "12b19af453efc0222d8cb82028554105586c7d134b85490445b2c3c7e74f6429",
        "tx_index": 0,
        "receiver": "Ae2tdPwUPEZASB8nPKk1VsePbQZY8ZVv4mGebJ4UwmSBhRo9oR9EqkSzxod",
        "amount": "1000000"
      }
    ]
  },
  "Get balance": {
    "addresses": {
      "Be2tdPwUPEZASB8nPKk1VsePbQZY8ZVv4mGebJ4UwmSBhRo9oR9EqkSzxod": {
        "cadAmount": {
          "getCCoin": 0
        },
        "cadId": "Be2tdPwUPEZASB8nPKk1VsePbQZY8ZVv4mGebJ4UwmSBhRo9oR9EqkSzxod",
        "cadIsUsed": false,
        "account": 0,
        "change": 0,
        "index": 0
      }
    },
    "utxos": [
      {
        "receiver": "Ae2tdPwUPEZASB8nPKk1VsePbQZY8ZVv4mGebJ4UwmSBhRo9oR9EqkSzxoW",
        "amount": 200
      },
      {
        "receiver": "Ae2tdPwUPEZASB8nPKk1VsePbQZY8ZVv4mGebJ4UwmSBhRo9oR9EqkSzxoW",
        "amount": -5
      },
      {
        "receiver": "Ae2tdPwUPEZASB8nPKk1VsePbQZY8ZVv4mGebJ4UwmSBhRo9oR9EqkSzxoW",
        "amount": 100
      },
      {
        "receiver": "Ae2tdPwUPEZASB8nPKk1VsePbQZY8ZVv4mGebJ4UwmSBhRo9oR9EqkSzxos",
        "amount": 20000
      },
      {
        "receiver": "Be2tdPwUPEZASB8nPKk1VsePbQZY8ZVv4mGebJ4UwmSBhRo9oR9EqkSzxod",
        "amount": 9007199254720698
      }
    ]
  },
  "Update transaction history": {
    "wallets": {
      "Wallet-1": {
        "addressesStartingWith": "DFvfedPwUPEZASB8nPKk1VsePbQZY8ZVv4mGebJ4UwmSBhRo9oREqkSzxo"
      },
      "Wallet-2": {
        "addressesStartingWith": "Ae2tdPwUPEZASB8nPKk1VsePbQZY8ZVv4mGebJ4UwmSBhRo9oR9EqkSzxo"
      },
      "Wallet-3": {
        "addressesStartingWith": "C19iTPwUPEZASB8nPKk1VsePbQZY8ZVv4mGebJ4UwmSBhRo9oR9EqkSzxo",
        "txHashesStartingWith": "p27Nafb63e9dc18a54b35cb51i63317461978bc7c90o02661d33lf2464ef693",
        "txsNumber": 30
      },
      "Wallet-4": {
        "addressesStartingWith": "B1sy6PwUPEZASB8nPKk1VsePbQZY8ZVv4mGebJ4UwmSBhRo9oR9EqkSzxo",
        "txHashesStartingWith": "na7je9b63e9dc18a54b35cb51i63317461978bc7c90o02661d33lf2464ef693",
        "txsNumber": 45
      }
    },
    "usedAddresses": [
      "Ae2tdPwUPEZASB8nPKk1VsePbQZY8ZVv4mGebJ4UwmSBhRo9oR9EqkSzxod",
      "Ae2tdPwUPEZFS55qLkW2sApaWnWFdRyEh1MKwqBNnXMH89K9XaaVRH2Mxro"
    ],
    "utxos": [
      {
        "receiver": "Ae2tdPwUPEZASB8nPKk1VsePbQZY8ZVv4mGebJ4UwmSBhRo9oR9EqkSzxoW",
        "amount": 200
      },
      {
        "receiver": "Ae2tdPwUPEZASB8nPKk1VsePbQZY8ZVv4mGebJ4UwmSBhRo9oR9EqkSzxoW",
        "amount": -5
      },
      {
        "receiver": "Ae2tdPwUPEZASB8nPKk1VsePbQZY8ZVv4mGebJ4UwmSBhRo9oR9EqkSzxoW",
        "amount": 100
      },
      {
        "receiver": "Ae2tdPwUPEZASB8nPKk1VsePbQZY8ZVv4mGebJ4UwmSBhRo9oR9EqkSzxos",
        "amount": 20000
      }
    ],
    "txs": {
      "usedAddresses": [
        "Ae2tdPwUPEZASB8nPKk1VsePbQZY8ZVv4mGebJ4UwmSBhRo9oR9EqkSzxod",
        "Ae2tdPwUPEZFS55qLkW2sApaWnWFdRyEh1MKwqBNnXMH89K9XaaVRH2Mxro"
      ],
      "Ae2tdPwUPEZASB8nPKk1VsePbQZY8ZVv4mGebJ4UwmSBhRo9oR9EqkSzxo": [
        {
          "address": "Ae2tdPwUPEZASB8nPKk1VsePbQZY8ZVv4mGebJ4UwmSBhRo9oR9EqkSzxoW",
          "tx": {
            "hash": "e97Nafb63e9dc18a54b35cb51i63317461978bc7c90o02661d33lf2464ef693Z",
            "time": "2018-05-12T13:51:33.000Z",
            "inputs_address": [
              "Ae2tdPwUPEZASB8nPKk1VsePbQZY8ZVv4mGebJ4UwmSBhRo9oR9EqkSzxoW"
            ],
            "inputs_amount": [200],
            "outputs_address": [
              "Ae2tdPwUPEZASB8nPKk1VsePbQZY8ZVv4mGebJ4UwmSBhRo9oR9Eqkzyxwv"
            ],
            "outputs_amount": [100, 100],
            "block_num": 92,
            "best_block_num": 101
          }
        },
        {
          "address": "Ae2tdPwUPEZASB8nPKk1VsePbQZY8ZVv4mGebJ4UwmSBhRo9oR9EqkSzxoW",
          "tx": {
            "hash": "e97Nafb63e9dc18a54b35cb51i63317461978bc7c90o02661d33lf2464ef693Y",
            "time": "2018-05-11T13:51:33.000Z",
            "inputs_address": [
              "Ae2tdPwUPEZASB8nPKk1VsePbQZY8ZVv4mGebJ4UwmSBhRo9oR9Eqkabcde"
            ],
            "inputs_amount": [100],
            "outputs_address": [
              "Ae2tdPwUPEZASB8nPKk1VsePbQZY8ZVv4mGebJ4UwmSBhRo9oR9EqkSzxoW"
            ],
            "outputs_amount": [100],
            "block_num": 89,
            "best_block_num": 101
          }
        },
        {
          "address": "Ae2tdPwUPEZASB8nPKk1VsePbQZY8ZVv4mGebJ4UwmSBhRo9oR9EqkSzxoW",
          "tx": {
            "hash": "e97Nafb63e9dc18a54b35cb51i63317461978bc7c90o02661d33lf2464ef693X",
            "time": "2018-05-10T13:51:33.000Z",
            "inputs_address": [
              "Ae2tdPwUPEZASB8nPKk1VsePbQZY8ZVv4mGebJ4UwmSBhRo9oR9EqkSzxoW"
            ],
            "inputs_amount": [160],
            "outputs_address": [
              "Ae2tdPwUPEZASB8nPKk1VsePbQZY8ZVv4mGebJ4UwmSBhRo9oR9Eqkzyxwv"
            ],
            "outputs_amount": [160],
            "block_num": 90,
            "best_block_num": 101
          }
        }
      ],
      "DFvfedPwUPEZASB8nPKk1VsePbQZY8ZVv4mGebJ4UwmSBhRo9oREqkSzxo": [
        {
          "address": "DFvfedPwUPEZASB8nPKk1VsePbQZY8ZVv4mGebJ4UwmSBhRo9oREqkSzxoW",
          "tx": {
            "hash": "sdfewfb63e9dc18a54b35cb51i63317461978bc7c90o02661d33lf2464ef693X",
            "time": "2018-01-01T13:51:33.000Z",
            "inputs_address": [
              "DFvfedPwUPEZASB8nPKk1VsePbQZY8ZVv4mGebJ4UwmSBhRo9oREqkSzxoW",
              "DFvfedPwUPEZASB8nPKk1VsePbQZY8ZVv4mGebJ4UwmSBhRo9oREqkSzxoN",
              "DFvfedPwUPEZASB8nPKk1VsePbQZY8ZVv4mGebJ4UwmSBhRo9oREqkSzxoD"
            ],
            "inputs_amount": [400, 500, 700],
            "outputs_address": [
              "Ae2tdPwUPEZASB8nPKk1VsePbQZY8ZVv4mGebJ4UwmSBhRo9oR9Eqkzyxwv",
              "Ae2tdPwUPEZASB8nPKk1VsePbQZY8ZVv4mGebJ4UwmSBhRo9oR9EqkzyxwA",
              "B1sy6PwUPEZASB8nPKk1VsePbQZY8ZVv4mGebJ4UwmSBhRo9oR9EqkSzxoA",
              "C19iTPwUPEZASB8nPKk1VsePbQZY8ZVv4mGebJ4UwmSBhRo9oR9EqkSzxoC"
            ],
            "outputs_amount": [20, 100, 290, 100],
            "block_num": 70,
            "best_block_num": 101
          }
        }
      ],
      "EFvfedPwUPEZASB8nPKk1VsePbQZY8ZVv4mGebJ4UwmSBhRo9oREqkSzxo": [
        {
          "address": "EFvfedPwUPEZASB8nPKk1VsePbQZY8ZVv4mGebJ4UwmSBhRo9oREqkSzxoA",
          "tx": {
            "hash": "sdfewfb63e9dc18a54b35cb51i63317461978bc7c90o02661d33lf2464ef693X",
            "time": "2018-01-01T13:51:33.000Z",
            "inputs_address": [
              "DFvfedPwUPEZASB8nPKk1VsePbQZY8ZVv4mGebJ4UwmSBhRo9oREqkSzxoU",
              "DFvfedPwUPEZASB8nPKk1VsePbQZY8ZVv4mGebJ4UwmSBhRo9oREqkSzxoV",
              "DFvfedPwUPEZASB8nPKk1VsePbQZY8ZVv4mGebJ4UwmSBhRo9oREqkSzxoW"
            ],
            "inputs_amount": [
              "9007199254720699",
              "1",
              "1"
            ],
            "outputs_address": [
              "EFvfedPwUPEZASB8nPKk1VsePbQZY8ZVv4mGebJ4UwmSBhRo9oREqkSzxoA",
              "DFvfedPwUPEZASB8nPKk1VsePbQZY8ZVv4mGebJ4UwmSBhRo9oREqkSzxoX",
              "DFvfedPwUPEZASB8nPKk1VsePbQZY8ZVv4mGebJ4UwmSBhRo9oREqkSzxoY",
              "DFvfedPwUPEZASB8nPKk1VsePbQZY8ZVv4mGebJ4UwmSBhRo9oREqkSzxoZ"
            ],
            "outputs_amount": [
              "9007199254720698",
              "1",
              "1",
              "1"
            ],
            "block_num": 70,
            "best_block_num": 101
          }
        }
      ]
    },
    "lovefieldTxs": {
      "Ae2tdPwUPEZASB8nPKk1VsePbQZY8ZVv4mGebJ4UwmSBhRo9oR9EqkSzxo": [
        {
          "txType": "ADA sent",
          "txAmount": "-0.000200",
          "txTimeTitle": "ADA transaction,",
          "txTime": "2018-05-10T13:51:33.000Z",
          "txStatus": "HIGH",
          "txFrom": ["Ae2tdPwUPEZASB8nPKk1VsePbQZY8ZVv4mGebJ4UwmSBhRo9oR9EqkSzxoW"],
          "txTo": ["Ae2tdPwUPEZASB8nPKk1VsePbQZY8ZVv4mGebJ4UwmSBhRo9oR9Eqkzyxwv"],
          "txConfirmations": "High. 9 confirmations.",
          "txId": "e97Nafb63e9dc18a54b35cb51i63317461978bc7c90o02661d33lf2464ef693Z"
        },
        {
          "txType": "ADA received",
          "txAmount": "0.000100",
          "txTimeTitle": "ADA transaction,",
          "txTime": "2018-05-10T13:51:33.000Z",
          "txStatus": "HIGH",
          "txFrom": ["Ae2tdPwUPEZASB8nPKk1VsePbQZY8ZVv4mGebJ4UwmSBhRo9oR9Eqkabcde"],
          "txTo": ["Ae2tdPwUPEZASB8nPKk1VsePbQZY8ZVv4mGebJ4UwmSBhRo9oR9EqkSzxoW"],
          "txConfirmations": "High. 12 confirmations.",
          "txId": "e97Nafb63e9dc18a54b35cb51i63317461978bc7c90o02661d33lf2464ef693Y"
        },
        {
          "txType": "ADA sent",
          "txAmount": "-0.000160",
          "txTimeTitle": "ADA transaction,",
          "txTime": "2018-05-10T13:51:33.000Z",
          "txStatus": "HIGH",
          "txFrom": ["Ae2tdPwUPEZASB8nPKk1VsePbQZY8ZVv4mGebJ4UwmSBhRo9oR9EqkSzxoW"],
          "txTo": ["Ae2tdPwUPEZASB8nPKk1VsePbQZY8ZVv4mGebJ4UwmSBhRo9oR9Eqkzyxwv"],
          "txConfirmations": "High. 11 confirmations.",
          "txId": "e97Nafb63e9dc18a54b35cb51i63317461978bc7c90o02661d33lf2464ef693X"
        }
      ],
      "DFvfedPwUPEZASB8nPKk1VsePbQZY8ZVv4mGebJ4UwmSBhRo9oREqkSzxo": [
        {
          "txType": "ADA sent",
          "txAmount": "-0.001600",
          "txTimeTitle": "ADA transaction,",
          "txTime": "2018-05-10T13:51:33.000Z",
          "txStatus": "HIGH",
          "txFrom": [
            "DFvfedPwUPEZASB8nPKk1VsePbQZY8ZVv4mGebJ4UwmSBhRo9oREqkSzxoW",
            "DFvfedPwUPEZASB8nPKk1VsePbQZY8ZVv4mGebJ4UwmSBhRo9oREqkSzxoN",
            "DFvfedPwUPEZASB8nPKk1VsePbQZY8ZVv4mGebJ4UwmSBhRo9oREqkSzxoD"
          ],
          "txTo": [
            "Ae2tdPwUPEZASB8nPKk1VsePbQZY8ZVv4mGebJ4UwmSBhRo9oR9Eqkzyxwv",
            "Ae2tdPwUPEZASB8nPKk1VsePbQZY8ZVv4mGebJ4UwmSBhRo9oR9EqkzyxwA",
            "B1sy6PwUPEZASB8nPKk1VsePbQZY8ZVv4mGebJ4UwmSBhRo9oR9EqkSzxoA",
            "C19iTPwUPEZASB8nPKk1VsePbQZY8ZVv4mGebJ4UwmSBhRo9oR9EqkSzxoC"
          ],
          "txConfirmations": "High. 31 confirmations.",
          "txId": "sdfewfb63e9dc18a54b35cb51i63317461978bc7c90o02661d33lf2464ef693X"
        }
      ]
    }
  },
  "Get Pending Txs": {
    "wallets": {
      "Wallet-1": {
        "addressesStartingWith": "DFvfedPwUPEZASB8nPKk1VsePbQZY8ZVv4mGebJ4UwmSBhRo9oREqkSzxo"
      },
      "Wallet-2": {
        "addressesStartingWith": "Ae2tdPwUPEZASB8nPKk1VsePbQZY8ZVv4mGebJ4UwmSBhRo9oR9EqkSzxo"
      },
      "Wallet-3": {
        "addressesStartingWith": "C19iTPwUPEZASB8nPKk1VsePbQZY8ZVv4mGebJ4UwmSBhRo9oR9EqkSzxo",
        "txHashesStartingWith": "p27Nafb63e9dc18a54b35cb51i63317461978bc7c90o02661d33lf2464ef693",
        "txsNumber": 1,
        "pendingTxsNumber": 29
      },
      "Wallet-4": {
        "addressesStartingWith": "B1sy6PwUPEZASB8nPKk1VsePbQZY8ZVv4mGebJ4UwmSBhRo9oR9EqkSzxo",
        "txHashesStartingWith": "na7je9b63e9dc18a54b35cb51i63317461978bc7c90o02661d33lf2464ef693",
        "txsNumber": 44,
        "pendingTxsNumber": 1
      }
    },
    "utxos": [
      {
        "receiver": "Ae2tdPwUPEZASB8nPKk1VsePbQZY8ZVv4mGebJ4UwmSBhRo9oR9EqkSzxoW",
        "amount": 200
      },
      {
        "receiver": "Ae2tdPwUPEZASB8nPKk1VsePbQZY8ZVv4mGebJ4UwmSBhRo9oR9EqkSzxoW",
        "amount": -5
      },
      {
        "receiver": "Ae2tdPwUPEZASB8nPKk1VsePbQZY8ZVv4mGebJ4UwmSBhRo9oR9EqkSzxoW",
        "amount": 100
      },
      {
<<<<<<< HEAD
        "receiver": "Ae2tdPwUPEZASB8nPKk1VsePbQZY8ZVv4mGebJ4UwmSBhRo9oR9EqkSzxos",
        "amount": 20000
=======
        "prefix": "Ae2tdPwUPEZASB8nPKk1VsePbQZY8ZVv4mGebJ4UwmSBhRo9oR9EqkSzxo"
      },
      {
        "prefix": "EFvfedPwUPEZASB8nPKk1VsePbQZY8ZVv4mGebJ4UwmSBhRo9oREqkSzxo"
>>>>>>> 98b4264a
      }
    ],
    "txs": {
      "Ae2tdPwUPEZASB8nPKk1VsePbQZY8ZVv4mGebJ4UwmSBhRo9oR9EqkSzxo": [
        {
          "address": "Ae2tdPwUPEZASB8nPKk1VsePbQZY8ZVv4mGebJ4UwmSBhRo9oR9EqkSzxoW",
          "tx": {
            "hash": "e97Nafb63e9dc18a54b35cb51i63317461978bc7c90o02661d33lf2464ef693Z",
            "time": "2018-05-12T13:51:33.000Z",
            "inputs_address": [
              "Ae2tdPwUPEZASB8nPKk1VsePbQZY8ZVv4mGebJ4UwmSBhRo9oR9EqkSzxoW"
            ],
            "inputs_amount": [200],
            "outputs_address": [
              "Ae2tdPwUPEZASB8nPKk1VsePbQZY8ZVv4mGebJ4UwmSBhRo9oR9Eqkzyxwv"
            ],
            "outputs_amount": [100, 100],
            "best_block_num": 101
          }
        },
        {
          "address": "Ae2tdPwUPEZASB8nPKk1VsePbQZY8ZVv4mGebJ4UwmSBhRo9oR9EqkSzxoW",
          "tx": {
            "hash": "e97Nafb63e9dc18a54b35cb51i63317461978bc7c90o02661d33lf2464ef693Y",
            "time": "2018-05-11T13:51:33.000Z",
            "inputs_address": [
              "Ae2tdPwUPEZASB8nPKk1VsePbQZY8ZVv4mGebJ4UwmSBhRo9oR9Eqkabcde"
            ],
            "inputs_amount": [100],
            "outputs_address": [
              "Ae2tdPwUPEZASB8nPKk1VsePbQZY8ZVv4mGebJ4UwmSBhRo9oR9EqkSzxoW"
            ],
            "outputs_amount": [100],
            "block_num": 89,
            "best_block_num": 101
          }
        },
        {
          "address": "Ae2tdPwUPEZASB8nPKk1VsePbQZY8ZVv4mGebJ4UwmSBhRo9oR9EqkSzxoW",
          "tx": {
            "hash": "e97Nafb63e9dc18a54b35cb51i63317461978bc7c90o02661d33lf2464ef693X",
            "time": "2018-05-10T13:51:33.000Z",
            "inputs_address": [
              "Ae2tdPwUPEZASB8nPKk1VsePbQZY8ZVv4mGebJ4UwmSBhRo9oR9EqkSzxoW"
            ],
            "inputs_amount": [160],
            "outputs_address": [
              "Ae2tdPwUPEZASB8nPKk1VsePbQZY8ZVv4mGebJ4UwmSBhRo9oR9Eqkzyxwv"
            ],
            "outputs_amount": [160],
            "block_num": 90,
            "best_block_num": 101
          }
        }
      ],
      "DFvfedPwUPEZASB8nPKk1VsePbQZY8ZVv4mGebJ4UwmSBhRo9oREqkSzxo": [
        {
          "address": "DFvfedPwUPEZASB8nPKk1VsePbQZY8ZVv4mGebJ4UwmSBhRo9oREqkSzxoW",
          "tx": {
            "hash": "sdfewfb63e9dc18a54b35cb51i63317461978bc7c90o02661d33lf2464ef693X",
            "time": "2018-01-01T13:51:33.000Z",
            "inputs_address": [
              "DFvfedPwUPEZASB8nPKk1VsePbQZY8ZVv4mGebJ4UwmSBhRo9oREqkSzxoW",
              "DFvfedPwUPEZASB8nPKk1VsePbQZY8ZVv4mGebJ4UwmSBhRo9oREqkSzxoN",
              "DFvfedPwUPEZASB8nPKk1VsePbQZY8ZVv4mGebJ4UwmSBhRo9oREqkSzxoD"
            ],
            "inputs_amount": [400, 500, 700],
            "outputs_address": [
              "Ae2tdPwUPEZASB8nPKk1VsePbQZY8ZVv4mGebJ4UwmSBhRo9oR9Eqkzyxwv",
              "Ae2tdPwUPEZASB8nPKk1VsePbQZY8ZVv4mGebJ4UwmSBhRo9oR9EqkzyxwA",
              "B1sy6PwUPEZASB8nPKk1VsePbQZY8ZVv4mGebJ4UwmSBhRo9oR9EqkSzxoA",
              "C19iTPwUPEZASB8nPKk1VsePbQZY8ZVv4mGebJ4UwmSBhRo9oR9EqkSzxoC"
            ],
            "outputs_amount": [20, 100, 290, 100],
            "best_block_num": 101
          }
        }
      ]
    },
    "lovefieldTxs": {
      "Ae2tdPwUPEZASB8nPKk1VsePbQZY8ZVv4mGebJ4UwmSBhRo9oR9EqkSzxo": [
        {
          "txType": "ADA sent",
          "txAmount": "-0.000200",
          "txTimeTitle": "ADA transaction,",
          "txTime": "2018-05-10T13:51:33.000Z",
          "txStatus": "TRANSACTION PENDING",
          "txFrom": ["Ae2tdPwUPEZASB8nPKk1VsePbQZY8ZVv4mGebJ4UwmSBhRo9oR9EqkSzxoW"],
          "txTo": ["Ae2tdPwUPEZASB8nPKk1VsePbQZY8ZVv4mGebJ4UwmSBhRo9oR9Eqkzyxwv"],
          "txId": "e97Nafb63e9dc18a54b35cb51i63317461978bc7c90o02661d33lf2464ef693Z"
        },
        {
          "txType": "ADA received",
          "txAmount": "0.000100",
          "txTimeTitle": "ADA transaction,",
          "txTime": "2018-05-10T13:51:33.000Z",
          "txStatus": "HIGH",
          "txFrom": ["Ae2tdPwUPEZASB8nPKk1VsePbQZY8ZVv4mGebJ4UwmSBhRo9oR9Eqkabcde"],
          "txTo": ["Ae2tdPwUPEZASB8nPKk1VsePbQZY8ZVv4mGebJ4UwmSBhRo9oR9EqkSzxoW"],
          "txConfirmations": "High. 12 confirmations.",
          "txId": "e97Nafb63e9dc18a54b35cb51i63317461978bc7c90o02661d33lf2464ef693Y"
        },
        {
          "txType": "ADA sent",
          "txAmount": "-0.000160",
          "txTimeTitle": "ADA transaction,",
          "txTime": "2018-05-10T13:51:33.000Z",
          "txStatus": "HIGH",
          "txFrom": ["Ae2tdPwUPEZASB8nPKk1VsePbQZY8ZVv4mGebJ4UwmSBhRo9oR9EqkSzxoW"],
          "txTo": ["Ae2tdPwUPEZASB8nPKk1VsePbQZY8ZVv4mGebJ4UwmSBhRo9oR9Eqkzyxwv"],
          "txConfirmations": "High. 11 confirmations.",
          "txId": "e97Nafb63e9dc18a54b35cb51i63317461978bc7c90o02661d33lf2464ef693X"
        }
      ],
      "DFvfedPwUPEZASB8nPKk1VsePbQZY8ZVv4mGebJ4UwmSBhRo9oREqkSzxo": [
        {
          "txType": "ADA sent",
          "txAmount": "-0.001600",
          "txTimeTitle": "ADA transaction,",
          "txTime": "2018-05-10T13:51:33.000Z",
          "txStatus": "TRANSACTION PENDING",
          "txFrom": [
            "DFvfedPwUPEZASB8nPKk1VsePbQZY8ZVv4mGebJ4UwmSBhRo9oREqkSzxoW",
            "DFvfedPwUPEZASB8nPKk1VsePbQZY8ZVv4mGebJ4UwmSBhRo9oREqkSzxoN",
            "DFvfedPwUPEZASB8nPKk1VsePbQZY8ZVv4mGebJ4UwmSBhRo9oREqkSzxoD"
          ],
          "txTo": [
            "Ae2tdPwUPEZASB8nPKk1VsePbQZY8ZVv4mGebJ4UwmSBhRo9oR9Eqkzyxwv",
            "Ae2tdPwUPEZASB8nPKk1VsePbQZY8ZVv4mGebJ4UwmSBhRo9oR9EqkzyxwA",
            "B1sy6PwUPEZASB8nPKk1VsePbQZY8ZVv4mGebJ4UwmSBhRo9oR9EqkSzxoA",
            "C19iTPwUPEZASB8nPKk1VsePbQZY8ZVv4mGebJ4UwmSBhRo9oR9EqkSzxoC"
          ],
          "txConfirmations": "High. 31 confirmations.",
          "txId": "sdfewfb63e9dc18a54b35cb51i63317461978bc7c90o02661d33lf2464ef693X"
        }
      ],
      "EFvfedPwUPEZASB8nPKk1VsePbQZY8ZVv4mGebJ4UwmSBhRo9oREqkSzxo": [
        {
          "txType": "ADA received",
          "txAmount": "9,007,199,254.720698",
          "txTimeTitle": "ADA transaction,",
          "txTime": "2018-05-10T13:51:33.000Z",
          "txStatus": "HIGH",
          "txFrom": [
            "DFvfedPwUPEZASB8nPKk1VsePbQZY8ZVv4mGebJ4UwmSBhRo9oREqkSzxoU",
            "DFvfedPwUPEZASB8nPKk1VsePbQZY8ZVv4mGebJ4UwmSBhRo9oREqkSzxoV",
            "DFvfedPwUPEZASB8nPKk1VsePbQZY8ZVv4mGebJ4UwmSBhRo9oREqkSzxoW"
          ],
          "txTo": [
            "EFvfedPwUPEZASB8nPKk1VsePbQZY8ZVv4mGebJ4UwmSBhRo9oREqkSzxoA",
            "DFvfedPwUPEZASB8nPKk1VsePbQZY8ZVv4mGebJ4UwmSBhRo9oREqkSzxoX",
            "DFvfedPwUPEZASB8nPKk1VsePbQZY8ZVv4mGebJ4UwmSBhRo9oREqkSzxoY",
            "DFvfedPwUPEZASB8nPKk1VsePbQZY8ZVv4mGebJ4UwmSBhRo9oREqkSzxoZ"
          ],
          "txConfirmations": "High. 31 confirmations.",
          "txId": "sdfewfb63e9dc18a54b35cb51i63317461978bc7c90o02661d33lf2464ef693X"
        }
      ]
    }
  }
}<|MERGE_RESOLUTION|>--- conflicted
+++ resolved
@@ -116,6 +116,9 @@
         "addressesStartingWith": "B1sy6PwUPEZASB8nPKk1VsePbQZY8ZVv4mGebJ4UwmSBhRo9oR9EqkSzxo",
         "txHashesStartingWith": "na7je9b63e9dc18a54b35cb51i63317461978bc7c90o02661d33lf2464ef693",
         "txsNumber": 45
+      },
+      "Wallet-5": {
+ 	      "addressesStartingWith": "EFvfedPwUPEZASB8nPKk1VsePbQZY8ZVv4mGebJ4UwmSBhRo9oREqkSzxo"
       }
     },
     "usedAddresses": [
@@ -141,10 +144,6 @@
       }
     ],
     "txs": {
-      "usedAddresses": [
-        "Ae2tdPwUPEZASB8nPKk1VsePbQZY8ZVv4mGebJ4UwmSBhRo9oR9EqkSzxod",
-        "Ae2tdPwUPEZFS55qLkW2sApaWnWFdRyEh1MKwqBNnXMH89K9XaaVRH2Mxro"
-      ],
       "Ae2tdPwUPEZASB8nPKk1VsePbQZY8ZVv4mGebJ4UwmSBhRo9oR9EqkSzxo": [
         {
           "address": "Ae2tdPwUPEZASB8nPKk1VsePbQZY8ZVv4mGebJ4UwmSBhRo9oR9EqkSzxoW",
@@ -313,6 +312,28 @@
           "txConfirmations": "High. 31 confirmations.",
           "txId": "sdfewfb63e9dc18a54b35cb51i63317461978bc7c90o02661d33lf2464ef693X"
         }
+      ],
+      "EFvfedPwUPEZASB8nPKk1VsePbQZY8ZVv4mGebJ4UwmSBhRo9oREqkSzxo": [
+        {
+          "txType": "ADA received",
+          "txAmount": "9,007,199,254.720698",
+          "txTimeTitle": "ADA transaction,",
+          "txTime": "2018-05-10T13:51:33.000Z",
+          "txStatus": "HIGH",
+          "txFrom": [
+            "DFvfedPwUPEZASB8nPKk1VsePbQZY8ZVv4mGebJ4UwmSBhRo9oREqkSzxoU",
+            "DFvfedPwUPEZASB8nPKk1VsePbQZY8ZVv4mGebJ4UwmSBhRo9oREqkSzxoV",
+            "DFvfedPwUPEZASB8nPKk1VsePbQZY8ZVv4mGebJ4UwmSBhRo9oREqkSzxoW"
+          ],
+          "txTo": [
+            "EFvfedPwUPEZASB8nPKk1VsePbQZY8ZVv4mGebJ4UwmSBhRo9oREqkSzxoA",
+            "DFvfedPwUPEZASB8nPKk1VsePbQZY8ZVv4mGebJ4UwmSBhRo9oREqkSzxoX",
+            "DFvfedPwUPEZASB8nPKk1VsePbQZY8ZVv4mGebJ4UwmSBhRo9oREqkSzxoY",
+            "DFvfedPwUPEZASB8nPKk1VsePbQZY8ZVv4mGebJ4UwmSBhRo9oREqkSzxoZ"
+          ],
+          "txConfirmations": "High. 31 confirmations.",
+          "txId": "sdfewfb63e9dc18a54b35cb51i63317461978bc7c90o02661d33lf2464ef693X"
+        }
       ]
     }
   },
@@ -351,15 +372,8 @@
         "amount": 100
       },
       {
-<<<<<<< HEAD
         "receiver": "Ae2tdPwUPEZASB8nPKk1VsePbQZY8ZVv4mGebJ4UwmSBhRo9oR9EqkSzxos",
         "amount": 20000
-=======
-        "prefix": "Ae2tdPwUPEZASB8nPKk1VsePbQZY8ZVv4mGebJ4UwmSBhRo9oR9EqkSzxo"
-      },
-      {
-        "prefix": "EFvfedPwUPEZASB8nPKk1VsePbQZY8ZVv4mGebJ4UwmSBhRo9oREqkSzxo"
->>>>>>> 98b4264a
       }
     ],
     "txs": {
@@ -495,28 +509,6 @@
           "txConfirmations": "High. 31 confirmations.",
           "txId": "sdfewfb63e9dc18a54b35cb51i63317461978bc7c90o02661d33lf2464ef693X"
         }
-      ],
-      "EFvfedPwUPEZASB8nPKk1VsePbQZY8ZVv4mGebJ4UwmSBhRo9oREqkSzxo": [
-        {
-          "txType": "ADA received",
-          "txAmount": "9,007,199,254.720698",
-          "txTimeTitle": "ADA transaction,",
-          "txTime": "2018-05-10T13:51:33.000Z",
-          "txStatus": "HIGH",
-          "txFrom": [
-            "DFvfedPwUPEZASB8nPKk1VsePbQZY8ZVv4mGebJ4UwmSBhRo9oREqkSzxoU",
-            "DFvfedPwUPEZASB8nPKk1VsePbQZY8ZVv4mGebJ4UwmSBhRo9oREqkSzxoV",
-            "DFvfedPwUPEZASB8nPKk1VsePbQZY8ZVv4mGebJ4UwmSBhRo9oREqkSzxoW"
-          ],
-          "txTo": [
-            "EFvfedPwUPEZASB8nPKk1VsePbQZY8ZVv4mGebJ4UwmSBhRo9oREqkSzxoA",
-            "DFvfedPwUPEZASB8nPKk1VsePbQZY8ZVv4mGebJ4UwmSBhRo9oREqkSzxoX",
-            "DFvfedPwUPEZASB8nPKk1VsePbQZY8ZVv4mGebJ4UwmSBhRo9oREqkSzxoY",
-            "DFvfedPwUPEZASB8nPKk1VsePbQZY8ZVv4mGebJ4UwmSBhRo9oREqkSzxoZ"
-          ],
-          "txConfirmations": "High. 31 confirmations.",
-          "txId": "sdfewfb63e9dc18a54b35cb51i63317461978bc7c90o02661d33lf2464ef693X"
-        }
       ]
     }
   }
