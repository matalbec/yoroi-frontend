--- conflicted
+++ resolved
@@ -24,9 +24,6 @@
   });
 
   server.post('/api/txs/utxoSumForAddresses', (req, res) => {
-<<<<<<< HEAD
-    res.send({ sum: 1000000 });
-=======
     validateAddressesReq(req.body);
     const sumUtxos = mockData.utxos.reduce((sum, utxo) => {
       if (req.body.addresses.includes(utxo.receiver)) {
@@ -35,7 +32,6 @@
       return sum;
     }, 0);
     res.send({ sum: sumUtxos });
->>>>>>> 16aeb30b
   });
 
   server.post('/api/txs/history', (req, res) => {
