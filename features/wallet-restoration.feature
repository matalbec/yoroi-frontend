--- conflicted
+++ resolved
@@ -134,22 +134,6 @@
     | recoveryPhrase                                                                                                  |                    |
     | remind style lunch result accuse upgrade atom eight limit glance frequent eternal fashion borrow monster galaxy | 16-words phrase    |
 
-<<<<<<< HEAD
-
-    @it-72
-    Scenario Outline: Wallet restoration Recovery Phrase with less than 15 words (IT-71)
-    And I click the restore button
-    And I enter the name "Restored Wallet"
-    And I enter the recovery phrase:
-    | recoveryPhrase   |
-    | <recoveryPhrase> |
-    Then I should see an "X words left" error message:
-    | message                                                 |
-    | wallet.restore.dialog.form.errors.shortRecoveryPhrase |
-    Examples:
-    | recoveryPhrase                                                                                           |                    |
-    | remind style lunch result accuse upgrade atom eight limit glance frequent eternal fashion borrow         | 14-words phrase    |
-=======
     @it-72
     Scenario: Restoring a paper wallet (IT-72)
       When I click the restore paper wallet button
@@ -167,4 +151,17 @@
       And I should see the addresses exactly list them
       | address                                                     |
       | Ae2tdPwUPEZ7TQpzbJZCbA5BjW4zWYFn47jKo43ouvfe4EABoCfvEjwYvJr |
->>>>>>> e028d5ee
+
+    @it-73
+    Scenario Outline: Wallet restoration Recovery Phrase with less than 15 words (IT-73)
+    And I click the restore button
+    And I enter the name "Restored Wallet"
+    And I enter the recovery phrase:
+    | recoveryPhrase   |
+    | <recoveryPhrase> |
+    Then I should see an "X words left" error message:
+    | message                                                 |
+    | wallet.restore.dialog.form.errors.shortRecoveryPhrase |
+    Examples:
+    | recoveryPhrase                                                                                           |                    |
+    | remind style lunch result accuse upgrade atom eight limit glance frequent eternal fashion borrow         | 14-words phrase    |