import { Then, When, Given } from 'cucumber';
import chai from 'chai';
import moment from 'moment';
<<<<<<< HEAD
import { getLovefieldTxs } from '../support/mockDataBuilder';
import i18n from '../support/helpers/i18n-helpers';
=======
import { getLovefieldTxs, getMockData } from '../support/mockDataBuilder';
>>>>>>> e94b465e

function verifyAllTxsFields(txType, txAmount, txTime, txStatus, txFromList, txToList,
  txId, expectedTx, txConfirmations) {
  chai.expect(txType).to.equal(expectedTx.txType);
  chai.expect(txAmount.split(' ')[0]).to.equal(expectedTx.txAmount);
  chai.expect(txTime).to.equal(moment(expectedTx.txTime).format('hh:mm:ss A'));
  chai.expect(txStatus).to.equal(expectedTx.txStatus);
  for (let i = 0; i < txFromList.length; i++) {
    chai.expect(txFromList[i]).to.equal(expectedTx.txFrom[i]);
  }
  for (let i = 0; i < txToList.length; i++) {
    chai.expect(txToList[i]).to.equal(expectedTx.txTo[i]);
  }
  chai.expect(txId).to.equal(expectedTx.txId);
  if (txConfirmations) {
    chai.expect(txConfirmations).to.equal(expectedTx.txConfirmations);
  }
}

function mapPendingTxFields(txExpectedStatus, pendingTxFields) {
  if (txExpectedStatus === 'pending') {
    const [, txId] = pendingTxFields;
    return [txId];
  }
  const [txConfirmations, , txId] = pendingTxFields;
  return [txId, txConfirmations];
}

Given(/^There are transactions already stored$/, async function () {
  const transactions = getMockData().lovefieldStoredTxs['simple-wallet'];
  const formattedTransactions = transactions.map(tx => {
    const newTx = Object.assign({}, tx);
    newTx.ctMeta = {};
    newTx.ctMeta.ctmDate = new Date(tx.ctMeta.ctmDate);
    newTx.ctMeta.ctmUpdate = new Date(tx.ctMeta.ctmDate);
    return newTx;
  });
  await this.saveTxsToDB(formattedTransactions);
});

When(/^I see the transactions summary$/, async function () {
  await this.waitForElement('.WalletSummary_numberOfTransactions');
});

Then(/^I should see that the number of transactions is ([^"]*)$/,
async function (expectedTxsNumber) {
  const txsNumberMessage = await i18n.formatMessage(this.driver,
    { id: 'wallet.summary.page.transactionsLabel' });
  await this.waitUntilText(
    '.WalletSummary_numberOfTransactions',
    txsNumberMessage + ': ' + expectedTxsNumber
  );
});

Then(/^I should see no transactions$/, async function () {
  const actualTxsList = await this.getElementsBy('.Transaction_component');
  chai.expect(actualTxsList.length).to.equal(0);
});

Then(/^I should see ([^"]*) ([^"]*) transactions in ([^"]*)$/,
async function (txsNumber, txExpectedStatus, walletName) {
  const txsAmount = parseInt(txsNumber, 10);
  for (let i = 1; i < (txsAmount / 5); i++) {
    const button = await this.waitEnable('.WalletTransactionsList_showMoreTransactionsButton');
    await button.click();
  }
  const expectedTxsList = getLovefieldTxs(walletName);
  await this.waitForContent(`//span[contains(text(), "${expectedTxsList[expectedTxsList.length - 1].txId}")]`);
  const actualTxsList = await this.getElementsBy('.Transaction_component');
  const firstIndex = txExpectedStatus === 'pending' ? 0 : (actualTxsList.length - txsAmount);
  const lastIndex = txExpectedStatus === 'pending' ? txsAmount : actualTxsList.length;
  for (let i = firstIndex; i < lastIndex; i++) {
    const clickeableElement = await actualTxsList[i];
    await clickeableElement.click();
    const txData = await actualTxsList[i].getText();
    const txDataFields = txData.split('\n');
    const [txType, txTime, txStatus, txAmount, , txFrom, , txTo, , ...pendingTxFields]
      = txDataFields;
    const [txId, txConfirmations] = mapPendingTxFields(txExpectedStatus, pendingTxFields);
    verifyAllTxsFields(txType, txAmount, txTime, txStatus, [txFrom],
        [txTo], txId, expectedTxsList[i], txConfirmations);
  }
});<|MERGE_RESOLUTION|>--- conflicted
+++ resolved
@@ -1,12 +1,8 @@
 import { Then, When, Given } from 'cucumber';
 import chai from 'chai';
 import moment from 'moment';
-<<<<<<< HEAD
-import { getLovefieldTxs } from '../support/mockDataBuilder';
+import { getLovefieldTxs, getMockData } from '../support/mockDataBuilder';
 import i18n from '../support/helpers/i18n-helpers';
-=======
-import { getLovefieldTxs, getMockData } from '../support/mockDataBuilder';
->>>>>>> e94b465e
 
 function verifyAllTxsFields(txType, txAmount, txTime, txStatus, txFromList, txToList,
   txId, expectedTx, txConfirmations) {
