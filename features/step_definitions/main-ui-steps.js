--- conflicted
+++ resolved
@@ -42,14 +42,14 @@
   expect(pageUrl).to.be.equal(await this.driver.getCurrentUrl());
 });
 
-<<<<<<< HEAD
 Then(/^I should see the networkError banner$/, async function () {
   await this.waitForElement('.ServerErrorBanner_serverError');
 });
 
 Then(/^I should see the serverError banner$/, async function () {
   await this.waitForElement('.ServerErrorBanner_serverError');
-=======
+});
+
 Then(/^I click on hide balance button$/, async function () {
   await this.click('.hideBalanceButton');
 });
@@ -57,5 +57,4 @@
 Then(/^I should see my balance hidden$/, async function () {
   await this.waitForElement('.WalletTopbarTitle_hiddenWalletAmount');
   await this.waitUntilContainsText('.WalletTopbarTitle_hiddenWalletAmount', '***');
->>>>>>> 77eefe4b
 });