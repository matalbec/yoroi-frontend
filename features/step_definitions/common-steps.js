--- conflicted
+++ resolved
@@ -25,12 +25,8 @@
 });
 
 Given(/^There is a wallet stored$/, async function () {
-<<<<<<< HEAD
-  this.saveToLocalStorage('asd', '1');
-=======
   const { addresses, seed, wallet } = mockData;
   this.saveToLocalStorage('ADDRESSES', addresses);
   this.saveToLocalStorage('SEED', seed);
   this.saveToLocalStorage('WALLET', wallet);
->>>>>>> 9efff528
 });