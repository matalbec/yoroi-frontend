import { BeforeAll, Given, After, AfterAll } from 'cucumber';
import { createServer } from '../support/mockServer';
import { buildMockData, getMockData, getFakeAddresses } from '../support/mockDataBuilder';
import { setActiveLanguage } from '../support/helpers/i18n-helpers';

let server;

BeforeAll(() => {
  server = createServer();
});

AfterAll(() => {
  server.close();
});

After(async function () {
  await this.driver.quit();
});

Given(/^I am testing "([^"]*)"$/, feature => {
  buildMockData(feature);
});

Given(/^I have completed the basic setup$/, async function () {
  await this.waitForElement('.LanguageSelectionForm_submitButton');
  // Default Profile Configs
  await setActiveLanguage(this.driver);
  await this.driver.executeScript(() => { 
    window.icarus.actions.profile.acceptTermsOfUse.trigger();
  });
});

Given(/^I have opened the chrome extension$/, async function () {
  // Extension id is determinisitically calculated based on pubKey used to generate the crx file
  // so we can just hardcode this value if we keep e2etest-key.pem file
  // https://stackoverflow.com/a/10089780/3329806
  await this.driver.get('chrome-extension://bdlknlffjjmjckcldekkbejaogpkjphg/main_window.html');
});

Given(/^There is no wallet stored$/, async function () {
<<<<<<< HEAD
  await this.waitForElement('.WalletAdd');
=======
  await refreshWallet(this);
  await this.waitForElement('.WalletAddDialog');
>>>>>>> 24b45e0b
});

Given(/^There is a default wallet stored$/, async function () {
  buildMockData('default');
  await storeWallet(this);
});

Given(/^There is a wallet stored( named ([^"]*))?$/, async function (walletName) {
  await storeWallet(this, walletName);
});

function refreshWallet(client) {
  return client.driver.executeAsyncScript((done) => { 
    window.icarus.stores.ada.wallets.refreshWalletsData().then(done).catch(err => done(err));
  });
}

async function storeWallet(client, walletName) {
  const { seed, wallet, cryptoAccount, addresses, walletInitialData } = getMockData();
  if (walletName) {
    wallet.cwMeta.cwName = walletName;
  }

  await client.saveToLocalStorage('WALLET', { adaWallet: wallet, seed });
  await client.saveToLocalStorage('ACCOUNT', cryptoAccount);

  /* Obs: If "with $number addresses" is include in the sentence,
     we override the wallet with fake addresses" */
  if (walletName && walletInitialData && walletInitialData[walletName] && walletInitialData[walletName].totalAddresses) {
    client.saveToLocalStorage('ADDRESSES', getFakeAddresses(
      walletInitialData[walletName].totalAddresses,
      walletInitialData[walletName].addressesStartingWith
    ));
  } else {
    client.saveToLocalStorage('ADDRESSES', addresses);
  }
  await refreshWallet(client);
  await client.waitForElement('.TopBar_walletName');
}<|MERGE_RESOLUTION|>--- conflicted
+++ resolved
@@ -38,12 +38,8 @@
 });
 
 Given(/^There is no wallet stored$/, async function () {
-<<<<<<< HEAD
+  await refreshWallet(this);
   await this.waitForElement('.WalletAdd');
-=======
-  await refreshWallet(this);
-  await this.waitForElement('.WalletAddDialog');
->>>>>>> 24b45e0b
 });
 
 Given(/^There is a default wallet stored$/, async function () {
