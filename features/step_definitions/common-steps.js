--- conflicted
+++ resolved
@@ -37,33 +37,16 @@
   await this.waitForElement('.WalletAddDialog');
 });
 
-<<<<<<< HEAD
-Given(/^There is a wallet stored( with ([^"]*) addresses)?( starting with ([^"]*))?$/,
-  async function (addressAmount, addressPrefix) {
-    const { seed, wallet, cryptoAccount, addresses } = getMockData();
-    this.saveToLocalStorage('SEED', seed);
-    this.saveToLocalStorage('WALLET', wallet);
-    this.saveToLocalStorage('ACCOUNT', cryptoAccount);
-    /* Obs: If "with $number addresses" is include in the sentence,
-      we overide the wallet with fake addresses" */
-    if (addressAmount) {
-      this.saveToLocalStorage('ADDRESSES', getFakeAddresses(addressAmount, addressPrefix));
-    } else {
-      this.saveToLocalStorage('ADDRESSES', addresses);
-    }
-    await this.waitForElement('.TopBar_walletName');
-  });
-=======
 Given(/^There is a default wallet stored$/, async function () {
   buildMockData('default');
   await storeWallet(this);
 });
 
-Given(/^There is a wallet stored( with ([^"]*) addresses)?$/, async function (addressAmount) {
-  await storeWallet(this, addressAmount);
+Given(/^There is a wallet stored( with ([^"]*) addresses)?( starting with ([^"]*))?$/, async function (addressAmount, addressPrefix) {
+  await storeWallet(this, addressAmount, addressPrefix);
 });
 
-async function storeWallet(driver, addressAmount) {
+async function storeWallet(driver, addressAmount, addressPrefix) {
   const { seed, wallet, cryptoAccount, addresses } = getMockData();
   driver.saveToLocalStorage('SEED', seed);
   driver.saveToLocalStorage('WALLET', wallet);
@@ -71,10 +54,9 @@
   /* Obs: If "with $number addresses" is include in the sentence,
      we override the wallet with fake addresses" */
   if (addressAmount) {
-    driver.saveToLocalStorage('ADDRESSES', getFakeAddresses(addressAmount));
+    driver.saveToLocalStorage('ADDRESSES', getFakeAddresses(addressAmount, addressPrefix));
   } else {
     driver.saveToLocalStorage('ADDRESSES', addresses);
   }
   await driver.waitForElement('.TopBar_walletName');
-}
->>>>>>> e4ad6fad
+}