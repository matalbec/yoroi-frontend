import { BeforeAll, Given, After } from 'cucumber';
import { createServer } from '../support/mockServer';

<<<<<<< HEAD
BeforeAll(() => {
  createServer();
=======
let server;

Before(() => {
  server = createServer();
>>>>>>> 06fbfa25
});

After(async function () {
  await this.driver.quit();
  server.close();
});

Given(/^I have opened the chrome extension$/, async function () {
  await this.driver.get('chrome-extension://bflmcienanhdibafopagdcaaenkmoago/main_window.html');
});

Given(/^There is no wallet stored$/, async function () {
  await this.waitForElement('.WalletAddDialog');
});<|MERGE_RESOLUTION|>--- conflicted
+++ resolved
@@ -1,20 +1,18 @@
-import { BeforeAll, Given, After } from 'cucumber';
+import { BeforeAll, Given, After, AfterAll } from 'cucumber';
 import { createServer } from '../support/mockServer';
 
-<<<<<<< HEAD
-BeforeAll(() => {
-  createServer();
-=======
 let server;
 
-Before(() => {
+BeforeAll(() => {
   server = createServer();
->>>>>>> 06fbfa25
+});
+
+AfterAll(() => {
+  server.close();
 });
 
 After(async function () {
   await this.driver.quit();
-  server.close();
 });
 
 Given(/^I have opened the chrome extension$/, async function () {
