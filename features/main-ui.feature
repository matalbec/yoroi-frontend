--- conflicted
+++ resolved
@@ -45,7 +45,6 @@
     And I am on the Daedalus Transfer instructions screen
     Then I see transactions buttons are disabled
 
-<<<<<<< HEAD
   @serverDown @it-31
   Scenario: The networkError banner must be displayed if the server is not reachable
   Then I should see the networkError banner
@@ -53,7 +52,7 @@
   @serverMaintenance @it-32
   Scenario: The serverError banner must be displayed for as long as the server reports an issue
   Then I should see the serverError banner
-=======
+
   @it-110
   Scenario: Ensure user can hide balance (IT-110)
     And There is a wallet stored named many-tx-wallet
@@ -62,5 +61,4 @@
     When I refresh the page
     Then I should see my balance hidden
     When I click on hide balance button
-    Then I should see the balance number "3.110004 ADA"
->>>>>>> 77eefe4b
+    Then I should see the balance number "3.110004 ADA"