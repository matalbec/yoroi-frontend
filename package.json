--- conflicted
+++ resolved
@@ -173,11 +173,7 @@
     "classnames": "2.2.6",
     "crypto-random-string": "3.3.0",
     "dropbox": "4.0.30",
-<<<<<<< HEAD
-    "ergo-lib-wasm-browser": "0.4.3",
-=======
     "ergo-lib-wasm-browser": "0.4.4",
->>>>>>> c72cdadc
     "es6-error": "4.1.1",
     "file-saver": "1.3.8",
     "jdenticon": "3.0.1",
