--- conflicted
+++ resolved
@@ -4,7 +4,6 @@
 
 [SETUP.md](docs/SETUP.md)
 
-<<<<<<< HEAD
 ### Install rustup
 ```bash
 $ curl https://sh.rustup.rs -sSf | sh
@@ -13,9 +12,7 @@
 ```
 
 ### Install dependencies
-=======
 *if you switched git branches, it may affect translation files*. Consider [rebuilding the translation cache](app/i18n/README.md)
->>>>>>> c062fe86
 
 ## Build Yoroi Chrome extension
 
