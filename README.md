--- conflicted
+++ resolved
@@ -26,23 +26,8 @@
 ### Install dependencies
 
 ```bash
-<<<<<<< HEAD
-#### Update js-cardano-wasm
-cd js-cardano-wasm;
-git checkout master;
-git pull origin master;
-cd ..;
-
-# Commit the update
-git add .
-git commit -S -m "${youCommitMessage}"
-git push ...
-
-# Repeat process from `$npm run build-js-cardano-wasm`
-=======
 $ npm run build-js-cardano-wasm 
 $ npm install
->>>>>>> 407058a9
 ```
 
 ## Development
